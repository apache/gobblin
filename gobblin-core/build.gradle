// (c) 2014 LinkedIn Corp. All rights reserved.
//
// Licensed under the Apache License, Version 2.0 (the "License"); you may not use
// this file except in compliance with the License. You may obtain a copy of the
// License at  http://www.apache.org/licenses/LICENSE-2.0
//
// Unless required by applicable law or agreed to in writing, software distributed
// under the License is distributed on an "AS IS" BASIS, WITHOUT WARRANTIES OR
// CONDITIONS OF ANY KIND, either express or implied.
//

apply plugin: 'java'

dependencies {
  compile project(":gobblin-api")
  compile project(":gobblin-utility")
  compile project(":gobblin-metrics")

  compile externalDependency.commonsCodec
  compile externalDependency.commonsDbcp
  compile externalDependency.commonsHttpClient
  compile externalDependency.avro
  compile externalDependency.guava
  compile externalDependency.gson
  compile externalDependency.slf4j
  compile externalDependency.jodaTime
  compile externalDependency.jacksonCore
  compile externalDependency.jacksonMapper
  compile externalDependency.jsch
  compile externalDependency.commonsLang
  compile externalDependency.commonsIo
  compile externalDependency.httpclient
  compile externalDependency.httpcore
  compile externalDependency.metricsCore
  compile externalDependency.kafka
  compile externalDependency.kafkaClient
  compile externalDependency.scala
<<<<<<< HEAD
  compile externalDependency.aws
  compile externalDependency.s3
=======
  compile externalDependency.findBugs
  if (project.hasProperty('useHadoop2')) {
    compile externalDependency.avroMapredH2
  } else {
    compile externalDependency.avroMapredH1
  }
>>>>>>> 9f0de231

  testCompile externalDependency.testng
}

configurations { compile { transitive = false } }

test {
  useTestNG () { excludeGroups 'ignore' }
}

classification="library"<|MERGE_RESOLUTION|>--- conflicted
+++ resolved
@@ -35,17 +35,14 @@
   compile externalDependency.kafka
   compile externalDependency.kafkaClient
   compile externalDependency.scala
-<<<<<<< HEAD
   compile externalDependency.aws
   compile externalDependency.s3
-=======
   compile externalDependency.findBugs
   if (project.hasProperty('useHadoop2')) {
     compile externalDependency.avroMapredH2
   } else {
     compile externalDependency.avroMapredH1
   }
->>>>>>> 9f0de231
 
   testCompile externalDependency.testng
 }
