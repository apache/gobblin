// Copyright (C) 2014-2015 LinkedIn Corp. All rights reserved.
//
// Licensed under the Apache License, Version 2.0 (the "License"); you may not use
// this file except in compliance with the License. You may obtain a copy of the
// License at  http://www.apache.org/licenses/LICENSE-2.0
//
// Unless required by applicable law or agreed to in writing, software distributed
// under the License is distributed on an "AS IS" BASIS, WITHOUT WARRANTIES OR
// CONDITIONS OF ANY KIND, either express or implied.

apply plugin: 'java'

dependencies {
  compile project(":gobblin-api")
  compile project(":gobblin-utility")
  compile project(":gobblin-metrics")

  compile externalDependency.commonsCodec
  compile externalDependency.commonsDbcp
  compile externalDependency.commonsHttpClient
  compile externalDependency.avro
  compile externalDependency.guava
  compile externalDependency.gson
  compile externalDependency.slf4j
  compile externalDependency.jodaTime
  compile externalDependency.jacksonCore
  compile externalDependency.jacksonMapper
  compile externalDependency.jsch
  compile externalDependency.commonsLang
  compile externalDependency.commonsIo
  compile externalDependency.httpclient
  compile externalDependency.httpcore
  compile externalDependency.metricsCore
  compile externalDependency.kafka
  compile externalDependency.kafkaClient
  compile externalDependency.scala
  compile externalDependency.aws
  compile externalDependency.s3
  compile externalDependency.findBugs
<<<<<<< HEAD
  compile externalDependency.protobuf
=======
  compile externalDependency.mockito
  compile externalDependency.lombok


>>>>>>> 6e1fb22d
  if (project.hasProperty('useHadoop2')) {
    compile externalDependency.avroMapredH2
  } else {
    compile externalDependency.avroMapredH1
  }

  if (System.getenv("GOBBLIN_LOCAL_JAR_LOCATION") != null) {
    compile(fileTree(dir: System.getenv("GOBBLIN_LOCAL_JAR_LOCATION"), include: '*.jar')) {
      transitive = true
    }
  }

  testCompile externalDependency.testng
  testCompile externalDependency.mockRunnerJdbc
}

configurations { compile { transitive = false } }

test {
  useTestNG () { excludeGroups 'ignore' }
}

classification="library"<|MERGE_RESOLUTION|>--- conflicted
+++ resolved
@@ -34,27 +34,15 @@
   compile externalDependency.kafka
   compile externalDependency.kafkaClient
   compile externalDependency.scala
-  compile externalDependency.aws
-  compile externalDependency.s3
   compile externalDependency.findBugs
-<<<<<<< HEAD
-  compile externalDependency.protobuf
-=======
   compile externalDependency.mockito
   compile externalDependency.lombok
 
 
->>>>>>> 6e1fb22d
   if (project.hasProperty('useHadoop2')) {
     compile externalDependency.avroMapredH2
   } else {
     compile externalDependency.avroMapredH1
-  }
-
-  if (System.getenv("GOBBLIN_LOCAL_JAR_LOCATION") != null) {
-    compile(fileTree(dir: System.getenv("GOBBLIN_LOCAL_JAR_LOCATION"), include: '*.jar')) {
-      transitive = true
-    }
   }
 
   testCompile externalDependency.testng
