--- conflicted
+++ resolved
@@ -474,8 +474,6 @@
 	      channelSftp.disconnect();
 	  }
       }
-<<<<<<< HEAD
-=======
   }
 
   /**
@@ -496,6 +494,5 @@
       super.close();
       this.channel.disconnect();
     }
->>>>>>> 926d1248
   }
 }