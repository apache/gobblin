/*
 * Copyright (C) 2014-2015 LinkedIn Corp. All rights reserved.
 *
 * Licensed under the Apache License, Version 2.0 (the "License"); you may not use
 * this file except in compliance with the License. You may obtain a copy of the
 * License at  http://www.apache.org/licenses/LICENSE-2.0
 *
 * Unless required by applicable law or agreed to in writing, software distributed
 * under the License is distributed on an "AS IS" BASIS, WITHOUT WARRANTIES OR
 * CONDITIONS OF ANY KIND, either express or implied.
 */

package gobblin.source.extractor.extract.kafka;

import java.io.IOException;
import java.util.Collections;
import java.util.Comparator;
import java.util.List;
import java.util.Map;
import java.util.PriorityQueue;
import java.util.Set;
import java.util.regex.Pattern;

import org.apache.commons.lang.StringUtils;
import org.slf4j.Logger;
import org.slf4j.LoggerFactory;

import com.google.common.base.Preconditions;
import com.google.common.base.Splitter;
import com.google.common.collect.ImmutableList;
import com.google.common.collect.Lists;
import com.google.common.collect.Maps;
import com.google.common.collect.MinMaxPriorityQueue;
import com.google.common.collect.Sets;
import com.google.common.io.Closer;
import com.google.common.primitives.Longs;
import com.google.gson.Gson;

import gobblin.configuration.ConfigurationKeys;
import gobblin.configuration.SourceState;
import gobblin.configuration.State;
import gobblin.configuration.WorkUnitState;
import gobblin.metrics.GobblinMetrics;
import gobblin.metrics.Tag;
import gobblin.source.extractor.WatermarkInterval;
import gobblin.source.extractor.extract.EventBasedSource;
import gobblin.source.workunit.Extract;
import gobblin.source.workunit.MultiWorkUnit;
import gobblin.source.workunit.WorkUnit;
import gobblin.util.DatasetFilterUtils;


/**
 * A {@link gobblin.source.Source} implementation for Kafka source.
 *
 * @author ziliu
 */
public abstract class KafkaSource<S, D> extends EventBasedSource<S, D> {

  private static final Logger LOG = LoggerFactory.getLogger(KafkaSource.class);
  private static final Gson GSON = new Gson();

  public static final String TOPIC_BLACKLIST = "topic.blacklist";
  public static final String TOPIC_WHITELIST = "topic.whitelist";
  public static final String LATEST_OFFSET = "latest";
  public static final String EARLIEST_OFFSET = "earliest";
  public static final String NEAREST_OFFSET = "nearest";
  public static final String BOOTSTRAP_WITH_OFFSET = "bootstrap.with.offset";
  public static final String DEFAULT_BOOTSTRAP_WITH_OFFSET = LATEST_OFFSET;
  public static final String TOPICS_MOVE_TO_LATEST_OFFSET = "topics.move.to.latest.offset";
  public static final String RESET_ON_OFFSET_OUT_OF_RANGE = "reset.on.offset.out.of.range";
  public static final String DEFAULT_RESET_ON_OFFSET_OUT_OF_RANGE = NEAREST_OFFSET;
  public static final String TOPIC_NAME = "topic.name";
  public static final String PARTITION_ID = "partition.id";
  public static final String LEADER_ID = "leader.id";
  public static final String LEADER_HOSTANDPORT = "leader.hostandport";
  public static final Extract.TableType DEFAULT_TABLE_TYPE = Extract.TableType.APPEND_ONLY;
  public static final String DEFAULT_NAMESPACE_NAME = "KAFKA";
  public static final String ALL_TOPICS = "all";
  public static final String AVG_EVENT_SIZE = "avg.event.size";
  public static final long DEFAULT_AVG_EVENT_SIZE = 1024;
  public static final String ESTIMATED_DATA_SIZE = "estimated.data.size";

  private static final Comparator<WorkUnit> SIZE_ASC_COMPARATOR = new Comparator<WorkUnit>() {
    @Override
    public int compare(WorkUnit w1, WorkUnit w2) {
      return Longs.compare(getWorkUnitEstSize(w1), getWorkUnitEstSize(w2));
    }
  };

  private static final Comparator<WorkUnit> SIZE_DESC_COMPARATOR = new Comparator<WorkUnit>() {
    @Override
    public int compare(WorkUnit w1, WorkUnit w2) {
      return Longs.compare(getWorkUnitEstSize(w2), getWorkUnitEstSize(w1));
    }
  };

  private final Set<String> moveToLatestTopics = Sets.newTreeSet(String.CASE_INSENSITIVE_ORDER);
  private final Map<KafkaPartition, Long> previousOffsets = Maps.newHashMap();
  private final Map<KafkaPartition, Long> previousAvgSizes = Maps.newHashMap();

  private final Set<KafkaPartition> partitionsToBeProcessed = Sets.newHashSet();

  private int failToGetOffsetCount = 0;
  private int offsetTooEarlyCount = 0;
  private int offsetTooLateCount = 0;

  @Override
  public List<WorkUnit> getWorkunits(SourceState state) {
    Map<String, List<WorkUnit>> workUnits = Maps.newHashMap();
    Closer closer = Closer.create();
    try {
      KafkaWrapper kafkaWrapper = closer.register(KafkaWrapper.create(state));
      List<KafkaTopic> topics = getFilteredTopics(kafkaWrapper, state);
      for (KafkaTopic topic : topics) {
        workUnits.put(topic.getName(), getWorkUnitsForTopic(kafkaWrapper, topic, state));
      }

      // Create empty WorkUnits for skipped partitions (i.e., partitions that have previous offsets,
      // but aren't processed.
      createEmptyWorkUnitsForSkippedPartitions(workUnits, state);

      int numOfMultiWorkunits =
          state.getPropAsInt(ConfigurationKeys.MR_JOB_MAX_MAPPERS_KEY, ConfigurationKeys.DEFAULT_MR_JOB_MAX_MAPPERS);
      this.getAllPreviousAvgSizes(state);
      return ImmutableList.copyOf(getMultiWorkunits(workUnits, numOfMultiWorkunits, state));
    } finally {
      try {
        closer.close();
      } catch (IOException e) {
        LOG.error("Failed to close kafkaWrapper", e);
      }
    }
  }

  private void createEmptyWorkUnitsForSkippedPartitions(Map<String, List<WorkUnit>> workUnits, SourceState state) {

    // For each partition that has a previous offset, create an empty WorkUnit for it if
    // it is not in this.partitionsToBeProcessed.
    for (Map.Entry<KafkaPartition, Long> entry : this.previousOffsets.entrySet()) {
      KafkaPartition partition = entry.getKey();

      if (!this.partitionsToBeProcessed.contains(partition)) {
        long previousOffset = entry.getValue();
        WorkUnit emptyWorkUnit = createEmptyWorkUnit(partition, previousOffset);
        String topicName = partition.getTopicName();
        if (workUnits.containsKey(topicName)) {
          workUnits.get(topicName).add(emptyWorkUnit);
        } else {
          workUnits.put(topicName, Lists.newArrayList(emptyWorkUnit));
        }
      }
    }
  }

  /**
   * Group workUnits into multiWorkUnits. Each input workUnit corresponds to a (topic, partition).
   *
   * There are two levels of grouping. In the first level, some workunits corresponding to partitions
   * of the same topic are grouped together into a single workunit. This reduces the number of small
   * output files since these partitions will share output files, rather than each creating individual
   * output files. The number of grouped workunits is approximately 3 * numOfMultiWorkunits, since the
   * worst-fit-decreasing algorithm (used by the second level) should work well if the number of items
   * is more than 3 times the number of bins.
   *
   * In the second level, these grouped workunits are assembled into multiWorkunits using worst-fit-decreasing.
   *
   * @param workUnits A two-dimensional list of workunits, each corresponding to a single Kafka partition, grouped
   * by topics.
   * @param numOfMultiWorkunits Desired number of MultiWorkUnits.
   * @param state
   * @return A list of MultiWorkUnits.
   */
  private List<WorkUnit> getMultiWorkunits(Map<String, List<WorkUnit>> workUnits, int numOfMultiWorkunits,
      SourceState state) {
    Preconditions.checkArgument(numOfMultiWorkunits >= 1);

    long totalEstDataSize = 0;
    for (List<WorkUnit> workUnitsForTopic : workUnits.values()) {
      for (WorkUnit workUnit : workUnitsForTopic) {
        setWorkUnitEstSize(workUnit);
        totalEstDataSize += getWorkUnitEstSize(workUnit);
      }
    }
    long avgGroupSize = (long) ((double) totalEstDataSize / (double) numOfMultiWorkunits / 3.0);

    List<MultiWorkUnit> mwuGroups = Lists.newArrayList();
    for (List<WorkUnit> workUnitsForTopic : workUnits.values()) {
      long estimatedDataSizeForTopic = calcTotalEstSizeForTopic(workUnitsForTopic);
      if (estimatedDataSizeForTopic < avgGroupSize) {

        // If the total estimated size of a topic is smaller than group size, put all partitions of this
        // topic in a single group.
        MultiWorkUnit mwuGroup = new MultiWorkUnit();
        addWorkUnitsToMultiWorkUnit(workUnitsForTopic, mwuGroup);
        mwuGroups.add(mwuGroup);
      } else {

        // Use best-fit-decreasing to group workunits for a topic into multiple groups.
        mwuGroups.addAll(bestFitDecreasingBinPacking(workUnitsForTopic, avgGroupSize));
      }
    }

    List<WorkUnit> groups = squeezeMultiWorkUnits(mwuGroups, state);

    return worstFitDecreasingBinPacking(groups, numOfMultiWorkunits);
  }

  private void setWorkUnitEstSize(WorkUnit workUnit) {
    long avgSize = this.getPreviousAvgSizeForPartition(KafkaUtils.getPartition(workUnit));
    long numOfEvents = workUnit.getPropAsLong(ConfigurationKeys.WORK_UNIT_HIGH_WATER_MARK_KEY)
        - workUnit.getPropAsLong(ConfigurationKeys.WORK_UNIT_LOW_WATER_MARK_KEY);
    workUnit.setProp(ESTIMATED_DATA_SIZE, avgSize * numOfEvents);
  }

  private static void setWorkUnitEstSize(WorkUnit workUnit, long estSize) {
    workUnit.setProp(ESTIMATED_DATA_SIZE, estSize);
  }

  private static long getWorkUnitEstSize(WorkUnit workUnit) {
    Preconditions.checkArgument(workUnit.contains(ESTIMATED_DATA_SIZE));
    return workUnit.getPropAsLong(ESTIMATED_DATA_SIZE);
  }

  /**
   * For each input MultiWorkUnit, combine all workunits in it into a single workunit.
   */
  private List<WorkUnit> squeezeMultiWorkUnits(List<MultiWorkUnit> multiWorkUnits, SourceState state) {
    List<WorkUnit> workUnits = Lists.newArrayList();
    for (MultiWorkUnit multiWorkUnit : multiWorkUnits) {
      workUnits.add(squeezeMultiWorkUnit(multiWorkUnit, state));
    }
    return workUnits;
  }

  /**
   * Combine all workunits in the multiWorkUnit into a single workunit.
   */
  private WorkUnit squeezeMultiWorkUnit(MultiWorkUnit multiWorkUnit, SourceState state) {
    WatermarkInterval interval = getWatermarkIntervalFromMultiWorkUnit(multiWorkUnit);
    List<KafkaPartition> partitions = getPartitionsFromMultiWorkUnit(multiWorkUnit);
    Preconditions.checkArgument(!partitions.isEmpty(), "There must be at least one partition in the multiWorkUnit");
    Extract extract = this.createExtract(DEFAULT_TABLE_TYPE, DEFAULT_NAMESPACE_NAME, partitions.get(0).getTopicName());
    WorkUnit workUnit = WorkUnit.create(extract, interval);
    populateMultiPartitionWorkUnit(partitions, workUnit);
    workUnit.setProp(ESTIMATED_DATA_SIZE, multiWorkUnit.getProp(ESTIMATED_DATA_SIZE));
    LOG.info(String.format("Created workunit for partitions %s", partitions));
    return workUnit;
  }

  @SuppressWarnings("deprecation")
  private static WatermarkInterval getWatermarkIntervalFromMultiWorkUnit(MultiWorkUnit multiWorkUnit) {
    List<Long> lowWatermarkValues = Lists.newArrayList();
    List<Long> expectedHighWatermarkValues = Lists.newArrayList();
    for (WorkUnit workUnit : multiWorkUnit.getWorkUnits()) {
      lowWatermarkValues.add(workUnit.getLowWaterMark());
      expectedHighWatermarkValues.add(workUnit.getHighWaterMark());
    }
    return new WatermarkInterval(new MultiLongWatermark(lowWatermarkValues),
        new MultiLongWatermark(expectedHighWatermarkValues));
  }

  private static List<KafkaPartition> getPartitionsFromMultiWorkUnit(MultiWorkUnit multiWorkUnit) {
    List<KafkaPartition> partitions = Lists.newArrayList();

    for (WorkUnit workUnit : multiWorkUnit.getWorkUnits()) {
      partitions.add(KafkaUtils.getPartition(workUnit));
    }

    return partitions;
  }

  /**
   * Pack a list of WorkUnits into a smaller number of MultiWorkUnits, using the worst-fit-decreasing algorithm.
   *
   * Each WorkUnit is assigned to the MultiWorkUnit with the smallest load.
   */
  private List<WorkUnit> worstFitDecreasingBinPacking(List<WorkUnit> groups, int numOfMultiWorkUnits) {

    // Sort workunit groups by data size desc
    Collections.sort(groups, SIZE_DESC_COMPARATOR);

    MinMaxPriorityQueue<MultiWorkUnit> pQueue =
        MinMaxPriorityQueue.orderedBy(SIZE_ASC_COMPARATOR).expectedSize(numOfMultiWorkUnits).create();
    for (int i = 0; i < numOfMultiWorkUnits; i++) {
      MultiWorkUnit multiWorkUnit = new MultiWorkUnit();
      setWorkUnitEstSize(multiWorkUnit, 0);
      pQueue.add(multiWorkUnit);
    }

    for (WorkUnit group : groups) {
      MultiWorkUnit lightestMultiWorkUnit = pQueue.poll();
      addWorkUnitToMultiWorkUnit(group, lightestMultiWorkUnit);
      pQueue.add(lightestMultiWorkUnit);
    }

    long minLoad = getWorkUnitEstSize(pQueue.peekFirst());
    long maxLoad = getWorkUnitEstSize(pQueue.peekLast());
    LOG.info(String.format("Min data size of multiWorkUnit = %d; Max data size of multiWorkUnit = %d; Diff = %f%%",
        minLoad, maxLoad, (double) (maxLoad - minLoad) / (double) maxLoad * 100.0));

    List<WorkUnit> multiWorkUnits = Lists.newArrayList();
    multiWorkUnits.addAll(pQueue);
    return multiWorkUnits;
  }

  /**
   * Group workUnits into groups. Each group is a MultiWorkUnit. Each group has a capacity of avgGroupSize.
   * If there's a single workUnit whose size is larger than avgGroupSize, it forms a group itself.
   */
  private List<MultiWorkUnit> bestFitDecreasingBinPacking(List<WorkUnit> workUnits, long avgGroupSize) {

    // Sort workunits by data size desc
    Collections.sort(workUnits, SIZE_DESC_COMPARATOR);

    PriorityQueue<MultiWorkUnit> pQueue = new PriorityQueue<MultiWorkUnit>(workUnits.size(), SIZE_DESC_COMPARATOR);
    for (WorkUnit workUnit : workUnits) {
      MultiWorkUnit bestGroup = findAndPopBestFitGroup(workUnit, pQueue, avgGroupSize);
      if (bestGroup != null) {
        addWorkUnitToMultiWorkUnit(workUnit, bestGroup);
      } else {
        bestGroup = new MultiWorkUnit();
        addWorkUnitToMultiWorkUnit(workUnit, bestGroup);
      }
      pQueue.add(bestGroup);
    }
    return Lists.newArrayList(pQueue);
  }

  private static void addWorkUnitToMultiWorkUnit(WorkUnit workUnit, MultiWorkUnit multiWorkUnit) {
    multiWorkUnit.addWorkUnit(workUnit);
    long size = multiWorkUnit.getPropAsLong(ESTIMATED_DATA_SIZE, 0);
    multiWorkUnit.setProp(ESTIMATED_DATA_SIZE, size + getWorkUnitEstSize(workUnit));
  }

  private static void addWorkUnitsToMultiWorkUnit(List<WorkUnit> workUnits, MultiWorkUnit multiWorkUnit) {
    for (WorkUnit workUnit : workUnits) {
      addWorkUnitToMultiWorkUnit(workUnit, multiWorkUnit);
    }
  }

  /**
   * Find the best group using the best-fit-decreasing algorithm.
   * The best group is the fullest group that has enough capacity for the new workunit.
   * If no existing group has enough capacity for the new workUnit, return null.
   */
  private MultiWorkUnit findAndPopBestFitGroup(WorkUnit workUnit, PriorityQueue<MultiWorkUnit> pQueue,
      long avgGroupSize) {

    List<MultiWorkUnit> fullWorkUnits = Lists.newArrayList();
    MultiWorkUnit bestFit = null;

    while (!pQueue.isEmpty()) {
      MultiWorkUnit candidate = pQueue.poll();
      if (getWorkUnitEstSize(candidate) + getWorkUnitEstSize(workUnit) <= avgGroupSize) {
        bestFit = candidate;
        break;
      } else {
        fullWorkUnits.add(candidate);
      }
    }

    for (MultiWorkUnit fullWorkUnit : fullWorkUnits) {
      pQueue.add(fullWorkUnit);
    }

    return bestFit;
  }

  private static long calcTotalEstSizeForTopic(List<WorkUnit> workUnitsForTopic) {
    long totalSize = 0;
    for (WorkUnit w : workUnitsForTopic) {
      totalSize += getWorkUnitEstSize(w);
    }
    return totalSize;
  }

  private long getPreviousAvgSizeForPartition(KafkaPartition partition) {
    if (this.previousAvgSizes.containsKey(partition)) {
      LOG.info(String.format("Estimated avg event size for partition %s is %d", partition,
          this.previousAvgSizes.get(partition)));
      return this.previousAvgSizes.get(partition);
    } else {
      LOG.warn(String.format("Avg event size for partition %s not available, using default size %d", partition,
          DEFAULT_AVG_EVENT_SIZE));
      return DEFAULT_AVG_EVENT_SIZE;
    }
  }

  private void getAllPreviousAvgSizes(SourceState state) {
    this.previousAvgSizes.clear();
    for (WorkUnitState workUnitState : state.getPreviousWorkUnitStates()) {
      List<KafkaPartition> partitions = KafkaUtils.getPartitions(workUnitState);
      for (KafkaPartition partition : partitions) {
        long previousAvgSize = KafkaUtils.getPartitionAvgEventSize(workUnitState, partition, DEFAULT_AVG_EVENT_SIZE);
        this.previousAvgSizes.put(partition, previousAvgSize);
      }
    }
  }

  private List<WorkUnit> getWorkUnitsForTopic(KafkaWrapper kafkaWrapper, KafkaTopic topic, SourceState state) {
    List<WorkUnit> workUnits = Lists.newArrayList();
    for (KafkaPartition partition : topic.getPartitions()) {
      WorkUnit workUnit = getWorkUnitForTopicPartition(kafkaWrapper, partition, state);
      this.partitionsToBeProcessed.add(partition);
      if (workUnit != null) {
        workUnits.add(workUnit);
      }
    }
    return workUnits;
  }

  private WorkUnit getWorkUnitForTopicPartition(KafkaWrapper kafkaWrapper, KafkaPartition partition,
      SourceState state) {
    Offsets offsets = new Offsets();

    boolean failedToGetKafkaOffsets = false;

    try {
      offsets.setEarliestOffset(kafkaWrapper.getEarliestOffset(partition));
      offsets.setLatestOffset(kafkaWrapper.getLatestOffset(partition));
    } catch (KafkaOffsetRetrievalFailureException e) {
      failedToGetKafkaOffsets = true;
    }

    long previousOffset = 0;
    boolean previousOffsetNotFound = false;
    try {
      previousOffset = getPreviousOffsetForPartition(partition, state);
    } catch (PreviousOffsetNotFoundException e) {
      previousOffsetNotFound = true;
    }

    if (failedToGetKafkaOffsets) {

      // Increment counts, which will be reported as job metrics
      this.failToGetOffsetCount++;

      // When unable to get earliest/latest offsets from Kafka, skip the partition and create an empty workunit,
      // so that previousOffset is persisted.
      LOG.warn(String.format(
              "Failed to retrieve earliest and/or latest offset for partition %s. This partition will be skipped.",
              partition));
      return previousOffsetNotFound ? null : createEmptyWorkUnit(partition, previousOffset);
    }

    if (shouldMoveToLatestOffset(partition, state)) {
      offsets.startAtLatestOffset();
    } else if (previousOffsetNotFound) {

      // When previous offset cannot be found, either start at earliest offset or latest offset, or skip the partition
      // (no need to create an empty workunit in this case since there's no offset to persist).
      String offsetNotFoundMsg = String.format("Previous offset for partition %s does not exist. ", partition);
      String offsetOption = state.getProp(BOOTSTRAP_WITH_OFFSET, DEFAULT_BOOTSTRAP_WITH_OFFSET).toLowerCase();
      if (offsetOption.equals(LATEST_OFFSET)) {
        LOG.warn(offsetNotFoundMsg + "This partition will start from the latest offset: " + offsets.getLatestOffset());
        offsets.startAtLatestOffset();
      } else if (offsetOption.equals(EARLIEST_OFFSET)) {
        LOG.warn(
            offsetNotFoundMsg + "This partition will start from the earliest offset: " + offsets.getEarliestOffset());
        offsets.startAtEarliestOffset();
      } else {
        LOG.warn(offsetNotFoundMsg + "This partition will be skipped.");
        return null;
      }
    } else {
      try {
        offsets.startAt(previousOffset);
      } catch (StartOffsetOutOfRangeException e) {

        // Increment counts, which will be reported as job metrics
        if (offsets.getStartOffset() <= offsets.getLatestOffset()) {
          this.offsetTooEarlyCount++;
        } else {
          this.offsetTooLateCount++;
        }

        // When previous offset is out of range, either start at earliest, latest or nearest offset, or skip the
        // partition. If skipping, need to create an empty workunit so that previousOffset is persisted.
        String offsetOutOfRangeMsg = String.format(String.format(
            "Start offset for partition %s is out of range. Start offset = %d, earliest offset = %d, latest offset = %d.",
            partition, offsets.getStartOffset(), offsets.getEarliestOffset(), offsets.getLatestOffset()));
        String offsetOption =
            state.getProp(RESET_ON_OFFSET_OUT_OF_RANGE, DEFAULT_RESET_ON_OFFSET_OUT_OF_RANGE).toLowerCase();
        if (offsetOption.equals(LATEST_OFFSET)
            || (offsetOption.equals(NEAREST_OFFSET) && offsets.getStartOffset() >= offsets.getLatestOffset())) {
          LOG.warn(
              offsetOutOfRangeMsg + "This partition will start from the latest offset: " + offsets.getLatestOffset());
          offsets.startAtLatestOffset();
        } else if (offsetOption.equals(EARLIEST_OFFSET) || offsetOption.equals(NEAREST_OFFSET)) {
          LOG.warn(offsetOutOfRangeMsg + "This partition will start from the earliest offset: "
              + offsets.getEarliestOffset());
          offsets.startAtEarliestOffset();
        } else {
          LOG.warn(offsetOutOfRangeMsg + "This partition will be skipped.");
          return createEmptyWorkUnit(partition, previousOffset);
        }
      }
    }

    return getWorkUnitForTopicPartition(partition, offsets);
  }

  private long getPreviousOffsetForPartition(KafkaPartition partition, SourceState state)
      throws PreviousOffsetNotFoundException {
    if (this.previousOffsets.isEmpty()) {
      getAllPreviousOffsets(state);
    }
    if (this.previousOffsets.containsKey(partition)) {
      return this.previousOffsets.get(partition);
    }
    throw new PreviousOffsetNotFoundException(String.format("Previous offset for topic %s, partition %s not found.",
        partition.getTopicName(), partition.getId()));
  }

  private KafkaPartition getKafkaPartitionFromLegacyState(State state) {
    Preconditions.checkArgument(state.contains(TOPIC_NAME) && state.contains(PARTITION_ID));

    return new KafkaPartition.Builder()
              .withTopicName(state.getProp(TOPIC_NAME))
              .withId(state.getPropAsInt(PARTITION_ID))
              .build();
  }

  private void getAllPreviousOffsets(SourceState state) {
    this.previousOffsets.clear();
    for (WorkUnitState workUnitState : state.getPreviousWorkUnitStates()) {
<<<<<<< HEAD
      if (workUnitState.getActualHighWatermark() == null) {
        LOG.info("Transitioning from old source state");
        KafkaPartition partition = getKafkaPartitionFromLegacyState(workUnitState);
        if (partition == null) {
          continue;
        }
        long previousOffset = workUnitState.getHighWaterMark();
        if (previousOffset != ConfigurationKeys.DEFAULT_WATERMARK_VALUE) {
          this.previousOffsets.put(partition, previousOffset);
        }
      } else {
        List<KafkaPartition> partitions = KafkaUtils.getPartitions(workUnitState);

        MultiLongWatermark watermark = GSON.fromJson(workUnitState.getActualHighWatermark(), MultiLongWatermark.class);
        Preconditions.checkArgument(partitions.size() == watermark.size(), String.format(
                "Num of partitions doesn't match number of watermarks: partitions=%s, watermarks=%s", partitions, watermark));
        for (int i = 0; i < partitions.size(); i++) {
          if (watermark.get(i) != ConfigurationKeys.DEFAULT_WATERMARK_VALUE)
            this.previousOffsets.put(partitions.get(i), watermark.get(i));
        }
=======
      List<KafkaPartition> partitions = KafkaUtils.getPartitions(workUnitState);
      MultiLongWatermark watermark = getWatermark(workUnitState);
      Preconditions.checkArgument(partitions.size() == watermark.size(), String.format(
          "Num of partitions doesn't match number of watermarks: partitions=%s, watermarks=%s", partitions, watermark));
      for (int i = 0; i < partitions.size(); i++) {
        if (watermark.get(i) != ConfigurationKeys.DEFAULT_WATERMARK_VALUE)
          this.previousOffsets.put(partitions.get(i), watermark.get(i));
>>>>>>> d63de5c4
      }
    }
  }

  private MultiLongWatermark getWatermark(WorkUnitState workUnitState) {
    if (workUnitState.getActualHighWatermark() != null) {
      return GSON.fromJson(workUnitState.getActualHighWatermark(), MultiLongWatermark.class);
    } else if (workUnitState.getWorkunit().getLowWatermark() != null) {
      return GSON.fromJson(workUnitState.getWorkunit().getLowWatermark(), MultiLongWatermark.class);
    }
    throw new IllegalArgumentException(
        String.format("workUnitState %s doesn't have either actual high watermark or low watermark", workUnitState));
  }

  /**
   * A topic can be configured to move to the latest offset in topics.move.to.latest.offset
   */
  private boolean shouldMoveToLatestOffset(KafkaPartition partition, SourceState state) {
    if (!state.contains(TOPICS_MOVE_TO_LATEST_OFFSET)) {
      return false;
    }
    if (this.moveToLatestTopics.isEmpty()) {
      this.moveToLatestTopics.addAll(
          Splitter.on(',').trimResults().omitEmptyStrings().splitToList(state.getProp(TOPICS_MOVE_TO_LATEST_OFFSET)));
    }
    return this.moveToLatestTopics.contains(partition.getTopicName()) || moveToLatestTopics.contains(ALL_TOPICS);
  }

  private WorkUnit createEmptyWorkUnit(KafkaPartition partition, long previousOffset) {
    Offsets offsets = new Offsets();
    offsets.setEarliestOffset(previousOffset);
    offsets.setLatestOffset(previousOffset);
    offsets.startAtEarliestOffset();
    return getWorkUnitForTopicPartition(partition, offsets);
  }

  private WorkUnit getWorkUnitForTopicPartition(KafkaPartition partition, Offsets offsets) {
    Extract extract = this.createExtract(DEFAULT_TABLE_TYPE, DEFAULT_NAMESPACE_NAME, partition.getTopicName());
    WorkUnit workUnit = WorkUnit.create(extract);
    workUnit.setProp(TOPIC_NAME, partition.getTopicName());
    workUnit.setProp(ConfigurationKeys.EXTRACT_TABLE_NAME_KEY, partition.getTopicName());
    workUnit.setProp(PARTITION_ID, partition.getId());
    workUnit.setProp(LEADER_ID, partition.getLeader().getId());
    workUnit.setProp(LEADER_HOSTANDPORT, partition.getLeader().getHostAndPort().toString());
    workUnit.setProp(ConfigurationKeys.WORK_UNIT_LOW_WATER_MARK_KEY, offsets.getStartOffset());
    workUnit.setProp(ConfigurationKeys.WORK_UNIT_HIGH_WATER_MARK_KEY, offsets.getLatestOffset());
    LOG.info(String.format("Created workunit for partition %s: lowWatermark=%d, highWatermark=%d", partition,
        offsets.getStartOffset(), offsets.getLatestOffset()));
    return workUnit;
  }

  /**
   * Add a list of partitions of the same topic to a workUnit.
   */
  private static void populateMultiPartitionWorkUnit(List<KafkaPartition> partitions, WorkUnit workUnit) {
    Preconditions.checkArgument(!partitions.isEmpty(), "There should be at least one partition");
    workUnit.setProp(TOPIC_NAME, partitions.get(0).getTopicName());
    GobblinMetrics.addCustomTagToState(workUnit, new Tag<String>("kafkaTopic", partitions.get(0).getTopicName()));
    workUnit.setProp(ConfigurationKeys.EXTRACT_TABLE_NAME_KEY, partitions.get(0).getTopicName());
    for (int i = 0; i < partitions.size(); i++) {
      workUnit.setProp(KafkaUtils.getPartitionPropName(KafkaSource.PARTITION_ID, i), partitions.get(i).getId());
      workUnit.setProp(KafkaUtils.getPartitionPropName(KafkaSource.LEADER_ID, i),
          partitions.get(i).getLeader().getId());
      workUnit.setProp(KafkaUtils.getPartitionPropName(KafkaSource.LEADER_HOSTANDPORT, i),
          partitions.get(i).getLeader().getHostAndPort());
    }
  }

  private List<KafkaTopic> getFilteredTopics(KafkaWrapper kafkaWrapper, SourceState state) {
    List<Pattern> blacklist = getBlacklist(state);
    List<Pattern> whitelist = getWhitelist(state);
    return kafkaWrapper.getFilteredTopics(blacklist, whitelist);
  }

  private static List<Pattern> getBlacklist(State state) {
    List<String> list = state.getPropAsList(TOPIC_BLACKLIST, StringUtils.EMPTY);
    return DatasetFilterUtils.getPatternsFromStrings(list);
  }

  private static List<Pattern> getWhitelist(State state) {
    List<String> list = state.getPropAsList(TOPIC_WHITELIST, StringUtils.EMPTY);
    return DatasetFilterUtils.getPatternsFromStrings(list);
  }

  @Override
  public void shutdown(SourceState state) {
    state.setProp(ConfigurationKeys.OFFSET_TOO_EARLY_COUNT, this.offsetTooEarlyCount);
    state.setProp(ConfigurationKeys.OFFSET_TOO_LATE_COUNT, this.offsetTooLateCount);
    state.setProp(ConfigurationKeys.FAIL_TO_GET_OFFSET_COUNT, this.failToGetOffsetCount);
  }

  /**
   * This class contains startOffset, earliestOffset and latestOffset for a Kafka partition.
   */
  private static class Offsets {
    private long startOffset = 0;
    private long earliestOffset = 0;
    private long latestOffset = 0;

    private void setEarliestOffset(long offset) {
      this.earliestOffset = offset;
    }

    private long getEarliestOffset() {
      return this.earliestOffset;
    }

    private void setLatestOffset(long offset) {
      this.latestOffset = offset;
    }

    private long getLatestOffset() {
      return this.latestOffset;
    }

    private void startAt(long offset) throws StartOffsetOutOfRangeException {
      if (offset < this.earliestOffset || offset > this.latestOffset + 1) {
        throw new StartOffsetOutOfRangeException(
            String.format("start offset = %d, earliest offset = %d, latest offset = %d", offset, this.earliestOffset,
                this.latestOffset));
      }
      this.startOffset = offset;
    }

    private void startAtEarliestOffset() {
      this.startOffset = this.earliestOffset;
    }

    private void startAtLatestOffset() {
      this.startOffset = this.latestOffset;
    }

    private long getStartOffset() {
      return this.startOffset;
    }
  }

}<|MERGE_RESOLUTION|>--- conflicted
+++ resolved
@@ -525,7 +525,6 @@
   private void getAllPreviousOffsets(SourceState state) {
     this.previousOffsets.clear();
     for (WorkUnitState workUnitState : state.getPreviousWorkUnitStates()) {
-<<<<<<< HEAD
       if (workUnitState.getActualHighWatermark() == null) {
         LOG.info("Transitioning from old source state");
         KafkaPartition partition = getKafkaPartitionFromLegacyState(workUnitState);
@@ -538,23 +537,13 @@
         }
       } else {
         List<KafkaPartition> partitions = KafkaUtils.getPartitions(workUnitState);
-
-        MultiLongWatermark watermark = GSON.fromJson(workUnitState.getActualHighWatermark(), MultiLongWatermark.class);
+        MultiLongWatermark watermark = getWatermark(workUnitState);
         Preconditions.checkArgument(partitions.size() == watermark.size(), String.format(
                 "Num of partitions doesn't match number of watermarks: partitions=%s, watermarks=%s", partitions, watermark));
         for (int i = 0; i < partitions.size(); i++) {
           if (watermark.get(i) != ConfigurationKeys.DEFAULT_WATERMARK_VALUE)
             this.previousOffsets.put(partitions.get(i), watermark.get(i));
         }
-=======
-      List<KafkaPartition> partitions = KafkaUtils.getPartitions(workUnitState);
-      MultiLongWatermark watermark = getWatermark(workUnitState);
-      Preconditions.checkArgument(partitions.size() == watermark.size(), String.format(
-          "Num of partitions doesn't match number of watermarks: partitions=%s, watermarks=%s", partitions, watermark));
-      for (int i = 0; i < partitions.size(); i++) {
-        if (watermark.get(i) != ConfigurationKeys.DEFAULT_WATERMARK_VALUE)
-          this.previousOffsets.put(partitions.get(i), watermark.get(i));
->>>>>>> d63de5c4
       }
     }
   }
@@ -602,7 +591,7 @@
     workUnit.setProp(ConfigurationKeys.WORK_UNIT_LOW_WATER_MARK_KEY, offsets.getStartOffset());
     workUnit.setProp(ConfigurationKeys.WORK_UNIT_HIGH_WATER_MARK_KEY, offsets.getLatestOffset());
     LOG.info(String.format("Created workunit for partition %s: lowWatermark=%d, highWatermark=%d", partition,
-        offsets.getStartOffset(), offsets.getLatestOffset()));
+            offsets.getStartOffset(), offsets.getLatestOffset()));
     return workUnit;
   }
 
