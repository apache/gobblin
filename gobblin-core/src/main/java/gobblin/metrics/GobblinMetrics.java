/* (c) 2014 LinkedIn Corp. All rights reserved.
 *
 * Licensed under the Apache License, Version 2.0 (the "License"); you may not use
 * this file except in compliance with the License. You may obtain a copy of the
 * License at  http://www.apache.org/licenses/LICENSE-2.0
 *
 * Unless required by applicable law or agreed to in writing, software distributed
 * under the License is distributed on an "AS IS" BASIS, WITHOUT WARRANTIES OR
 * CONDITIONS OF ANY KIND, either express or implied.
 */

package gobblin.metrics;

import java.io.IOException;
import java.net.URI;
import java.util.List;
import java.util.Properties;
import java.util.concurrent.TimeUnit;

import org.apache.hadoop.conf.Configuration;
import org.apache.hadoop.fs.FileSystem;
import org.apache.hadoop.fs.Path;
import org.slf4j.Logger;
import org.slf4j.LoggerFactory;

import com.codahale.metrics.Counter;
import com.codahale.metrics.Histogram;
import com.codahale.metrics.JmxReporter;
import com.codahale.metrics.Meter;
import com.codahale.metrics.MetricRegistry;
import com.codahale.metrics.Timer;

import com.google.common.base.Optional;
import com.google.common.base.Preconditions;
import com.google.common.collect.Lists;
import com.google.common.io.Closer;

import gobblin.configuration.ConfigurationKeys;
import gobblin.configuration.State;
import gobblin.metrics.kafka.KafkaReporter;
import gobblin.metrics.kafka.KafkaReportingFormats;


/**
 * A class that represents a set of metrics associated with a given name.
 *
 * @author ynli
 */
public class GobblinMetrics {

  /**
   * Enumeration of metric types.
   */
  public enum MetricType {
    COUNTER, METER, GAUGE
  }

  private static final Logger LOGGER = LoggerFactory.getLogger(GobblinMetrics.class);

  /**
   * Check whether metrics collection and reporting are enabled or not.
   *
   * @param properties Configuration properties
   * @return whether metrics collection and reporting are enabled
   */
  public static boolean isEnabled(Properties properties) {
    return Boolean.valueOf(
        properties.getProperty(ConfigurationKeys.METRICS_ENABLED_KEY, ConfigurationKeys.DEFAULT_METRICS_ENABLED));
  }

  /**
   * Check whether metrics collection and reporting are enabled or not.
   *
   * @param state a {@link State} object containing configuration properties
   * @return whether metrics collection and reporting are enabled
   */
  public static boolean isEnabled(State state) {
    return Boolean
        .valueOf(state.getProp(ConfigurationKeys.METRICS_ENABLED_KEY, ConfigurationKeys.DEFAULT_METRICS_ENABLED));
  }

  /**
   * Get a {@link GobblinMetrics} instance with the given ID.
   *
   * @param id the given {@link GobblinMetrics} ID
   * @return a {@link GobblinMetrics} instance
   */
  public synchronized static GobblinMetrics get(String id) {
    return get(id, null);
  }

  /**
   * Get a {@link GobblinMetrics} instance with the given ID and parent {@link MetricContext}.
   *
   * @param id the given {@link GobblinMetrics} ID
   * @param parentContext the given parent {@link MetricContext}
   * @return a {@link GobblinMetrics} instance
   */
  public synchronized static GobblinMetrics get(String id, MetricContext parentContext) {
    return get(id, parentContext, Lists.<Tag<?>>newArrayList());
  }

  /**
   * Get a {@link GobblinMetrics} instance with the given ID, parent {@link MetricContext},
   * and list of {@link Tag}s.
   *
   * @param id the given {@link GobblinMetrics} ID
   * @param parentContext the given parent {@link MetricContext}
   * @param tags the given list of {@link Tag}s
   * @return a {@link GobblinMetrics} instance
   */
  public synchronized static GobblinMetrics get(String id, MetricContext parentContext, List<Tag<?>> tags) {
    GobblinMetricsRegistry registry = GobblinMetricsRegistry.getInstance();
    if (!registry.containsKey(id)) {
      registry.putIfAbsent(id, new GobblinMetrics(id, parentContext, tags));
    }
    return registry.get(id);
  }

  /**
   * Remove the {@link GobblinMetrics} instance with the given ID.
   *
   * @param id the given {@link GobblinMetrics} ID
   */
  public synchronized static void remove(String id) {
    GobblinMetricsRegistry.getInstance().remove(id);
  }

  protected final String id;
  protected final MetricContext metricContext;
  // Closer for closing the metric output stream
  protected final Closer closer = Closer.create();
  // File metric reporter
  private Optional<OutputStreamReporter> fileReporter = Optional.absent();
  // JMX metric reporter
  private Optional<JmxReporter> jmxReporter = Optional.absent();
<<<<<<< HEAD
  // A flag telling whether metric reporting has started or not
  private volatile boolean reportingStarted = false;
=======
  // Kafka metric reporter
  private Optional<KafkaReporter> kafkaReporter = Optional.absent();
>>>>>>> 6265df00

  protected GobblinMetrics(String id, MetricContext parentContext, List<Tag<?>> tags) {
    this.id = id;
    this.metricContext = parentContext == null ?
        new MetricContext.Builder(id).addTags(tags).build() :
        parentContext.childBuilder(id).addTags(tags).build();
  }

  /**
   * Get the wrapped {@link com.codahale.metrics.MetricRegistry} instance.
   *
   * @return wrapped {@link com.codahale.metrics.MetricRegistry} instance
   */
  public MetricContext getMetricContext() {
    return this.metricContext;
  }

  /**
   * Get the ID of this {@link GobblinMetrics}.
   *
   * @return ID of this {@link GobblinMetrics}
   */
  public String getId() {
    return this.id;
  }

  /**
   * Get the name of this {@link GobblinMetrics}.
   *
   * <p>
   *   This method is currently equivalent to {@link #getId()}.
   * </p>
   *
   * @return name of this {@link GobblinMetrics}
   */
  public String getName() {
    return this.id;
  }

  /**
   * Get a {@link Meter} with the given name prefix and suffixes.
   *
   * @param prefix the given name prefix
   * @param suffixes the given name suffixes
   * @return a {@link Meter} with the given name prefix and suffixes
   */
  public Meter getMeter(String prefix, String... suffixes) {
    return this.metricContext.meter(MetricRegistry.name(prefix, suffixes));
  }

  /**
   * Get a {@link Counter} with the given name prefix and suffixes.
   *
   * @param prefix the given name prefix
   * @param suffixes the given name suffixes
   * @return a {@link Counter} with the given name prefix and suffixes
   */
  public Counter getCounter(String prefix, String... suffixes) {
    return this.metricContext.counter(MetricRegistry.name(prefix, suffixes));
  }

  /**
   * Get a {@link Histogram} with the given name prefix and suffixes.
   *
   * @param prefix the given name prefix
   * @param suffixes the given name suffixes
   * @return a {@link Histogram} with the given name prefix and suffixes
   */
  public Histogram getHistogram(String prefix, String... suffixes) {
    return this.metricContext.histogram(MetricRegistry.name(prefix, suffixes));
  }

  /**
   * Get a {@link Timer} with the given name prefix and suffixes.
   *
   * @param prefix the given name prefix
   * @param suffixes the given name suffixes
   * @return a {@link Timer} with the given name prefix and suffixes
   */
  public Timer getTimer(String prefix, String... suffixes) {
    return this.metricContext.timer(MetricRegistry.name(prefix, suffixes));
  }

  /**
   * Start metric reporting.
   *
   * @param properties configuration properties
   */
  public void startMetricReporting(Properties properties) {
    if (this.reportingStarted) {
      LOGGER.warn("Metric reporting has already started");
      return;
    }

    buildFileMetricReporter(properties);
    long reportInterval = Long.parseLong(properties.getProperty(ConfigurationKeys.METRICS_REPORT_INTERVAL_KEY,
        ConfigurationKeys.DEFAULT_METRICS_REPORT_INTERVAL));
    if (this.fileReporter.isPresent()) {
      this.fileReporter.get().start(reportInterval, TimeUnit.MILLISECONDS);
    }

    buildJmxMetricReporter(properties);
    if (this.jmxReporter.isPresent()) {
      this.jmxReporter.get().start();
    }

<<<<<<< HEAD
    this.reportingStarted = true;
=======
    buildKafkaReporter(properties);
    if (this.kafkaReporter.isPresent()) {
      this.kafkaReporter.get().start(reportInterval, TimeUnit.MILLISECONDS);
    }
>>>>>>> 6265df00
  }

  /**
   * Stop the metric reporting.
   */
  public void stopMetricReporting() {
    if (!this.reportingStarted) {
      LOGGER.warn("Metric reporting has not started yet");
      return;
    }

    if (this.fileReporter.isPresent()) {
      this.fileReporter.get().stop();
    }

    if (this.jmxReporter.isPresent()) {
      this.jmxReporter.get().stop();
    }

    if (this.kafkaReporter.isPresent()) {
      this.kafkaReporter.get().stop();
    }

    try {
      this.closer.close();
    } catch (IOException ioe) {
      LOGGER.error("Failed to close metric output stream for job " + this.id, ioe);
    }

    this.reportingStarted = false;
  }

  private void buildFileMetricReporter(Properties properties) {
    if (!Boolean.valueOf(properties.getProperty(ConfigurationKeys.METRICS_REPORTING_FILE_ENABLED_KEY,
        ConfigurationKeys.DEFAULT_METRICS_REPORTING_FILE_ENABLED))) {
      LOGGER.info("Not reporting metrics to log files");
      return;
    }

    if (!properties.containsKey(ConfigurationKeys.METRICS_LOG_DIR_KEY)) {
      LOGGER.error(
          "Not reporting metrics to log files because " + ConfigurationKeys.METRICS_LOG_DIR_KEY + " is undefined");
      return;
    }

    try {
      String fsUri = properties.getProperty(ConfigurationKeys.FS_URI_KEY, ConfigurationKeys.LOCAL_FS_URI);
      FileSystem fs = FileSystem.get(URI.create(fsUri), new Configuration());

      // Each job gets its own metric log subdirectory
      Path metricsLogDir = new Path(properties.getProperty(ConfigurationKeys.METRICS_LOG_DIR_KEY), this.getName());
      if (!fs.exists(metricsLogDir) && !fs.mkdirs(metricsLogDir)) {
        LOGGER.error("Failed to create metric log directory for metrics " + this.getName());
        return;
      }

      // Each job run gets its own metric log file
      Path metricLogFile = new Path(metricsLogDir, this.id + ".metrics.log");
      boolean append = false;
      // Append to the metric file if it already exists
      if (fs.exists(metricLogFile)) {
        LOGGER.info(String.format("Metric log file %s already exists, appending to it", metricLogFile));
        append = true;
      }

      this.fileReporter = Optional.of(closer.register(OutputStreamReporter.forContext(this.metricContext)
          .outputTo(append ? fs.append(metricLogFile) : fs.create(metricLogFile, true)).build()));
    } catch (IOException ioe) {
      LOGGER.error("Failed to build file metric reporter for job " + this.id, ioe);
    }
  }

  private void buildJmxMetricReporter(Properties properties) {
    if (!Boolean.valueOf(properties.getProperty(ConfigurationKeys.METRICS_REPORTING_JMX_ENABLED_KEY,
        ConfigurationKeys.DEFAULT_METRICS_REPORTING_JMX_ENABLED))) {
      LOGGER.info("Not reporting metrics to JMX");
      return;
    }

    this.jmxReporter = Optional.of(closer.register(JmxReporter.forRegistry(this.metricContext).convertRatesTo(TimeUnit.SECONDS).convertDurationsTo(TimeUnit.MILLISECONDS).build()));
  }

  private void buildKafkaReporter(Properties properties) {
    if (!Boolean.valueOf(properties.getProperty(ConfigurationKeys.METRICS_REPORTING_KAFKA_ENABLED_KEY,
        ConfigurationKeys.DEFAULT_METRICS_REPORTING_KAFKA_ENABLED))) {
      LOGGER.info("Not reporting metrics to Kafka");
      return;
    }

    try {
      Preconditions.checkArgument(properties.containsKey(ConfigurationKeys.METRICS_KAFKA_BROKERS),
          "Kafka metrics brokers missing.");
      Preconditions.checkArgument(properties.containsKey(ConfigurationKeys.METRICS_KAFKA_TOPIC),
          "Kafka metrics topic missing.");
    } catch(IllegalArgumentException exception) {
      LOGGER.error("Not reporting metrics to Kafka due to missing Kafka configuration(s).", exception);
      return;
    }

    String brokers = properties.getProperty(ConfigurationKeys.METRICS_KAFKA_BROKERS);
    String topic = properties.getProperty(ConfigurationKeys.METRICS_KAFKA_TOPIC);

    String reportingFormat = properties.getProperty(ConfigurationKeys.METRICS_REPORTING_KAFKA_FORMAT,
        ConfigurationKeys.DEFAULT_METRICS_REPORTING_KAFKA_FORMAT);

    KafkaReportingFormats formatEnum;
    try {
      formatEnum = KafkaReportingFormats.valueOf(reportingFormat.toUpperCase());
    } catch(IllegalArgumentException exception) {
      LOGGER.warn("Kafka metrics reporting format " + reportingFormat +
          " not recognized. Will report in json format.", exception);
      formatEnum = KafkaReportingFormats.JSON;
    }

    this.kafkaReporter = Optional.of(formatEnum.reporterBuilder(this.metricContext).build(brokers, topic));

  }

}<|MERGE_RESOLUTION|>--- conflicted
+++ resolved
@@ -128,19 +128,21 @@
 
   protected final String id;
   protected final MetricContext metricContext;
+
   // Closer for closing the metric output stream
   protected final Closer closer = Closer.create();
+
   // File metric reporter
   private Optional<OutputStreamReporter> fileReporter = Optional.absent();
+
   // JMX metric reporter
   private Optional<JmxReporter> jmxReporter = Optional.absent();
-<<<<<<< HEAD
+
+  // Kafka metric reporter
+  private Optional<KafkaReporter> kafkaReporter = Optional.absent();
+
   // A flag telling whether metric reporting has started or not
   private volatile boolean reportingStarted = false;
-=======
-  // Kafka metric reporter
-  private Optional<KafkaReporter> kafkaReporter = Optional.absent();
->>>>>>> 6265df00
 
   protected GobblinMetrics(String id, MetricContext parentContext, List<Tag<?>> tags) {
     this.id = id;
@@ -247,14 +249,12 @@
       this.jmxReporter.get().start();
     }
 
-<<<<<<< HEAD
-    this.reportingStarted = true;
-=======
     buildKafkaReporter(properties);
     if (this.kafkaReporter.isPresent()) {
       this.kafkaReporter.get().start(reportInterval, TimeUnit.MILLISECONDS);
     }
->>>>>>> 6265df00
+
+    this.reportingStarted = true;
   }
 
   /**
@@ -295,8 +295,7 @@
     }
 
     if (!properties.containsKey(ConfigurationKeys.METRICS_LOG_DIR_KEY)) {
-      LOGGER.error(
-          "Not reporting metrics to log files because " + ConfigurationKeys.METRICS_LOG_DIR_KEY + " is undefined");
+      LOGGER.error("Not reporting metrics to log files because " + ConfigurationKeys.METRICS_LOG_DIR_KEY + " is undefined");
       return;
     }
 
