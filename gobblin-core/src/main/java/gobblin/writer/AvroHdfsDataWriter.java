/*
 * Copyright (C) 2014-2015 LinkedIn Corp. All rights reserved.
 *
 * Licensed under the Apache License, Version 2.0 (the "License"); you may not use
 * this file except in compliance with the License. You may obtain a copy of the
 * License at  http://www.apache.org/licenses/LICENSE-2.0
 *
 * Unless required by applicable law or agreed to in writing, software distributed
 * under the License is distributed on an "AS IS" BASIS, WITHOUT WARRANTIES OR
 * CONDITIONS OF ANY KIND, either express or implied.
 */

package gobblin.writer;

import java.io.IOException;
import java.util.concurrent.atomic.AtomicLong;

import org.apache.avro.Schema;
import org.apache.avro.file.CodecFactory;
import org.apache.avro.file.DataFileWriter;
import org.apache.avro.generic.GenericDatumWriter;
import org.apache.avro.generic.GenericRecord;
import org.apache.avro.io.DatumWriter;
<<<<<<< HEAD
=======

>>>>>>> 6e1fb22d
import org.apache.hadoop.fs.FSDataOutputStream;
import org.apache.hadoop.fs.Path;
import org.apache.hadoop.fs.permission.FsPermission;

import org.slf4j.Logger;
import org.slf4j.LoggerFactory;

import com.google.common.base.Optional;
import com.google.common.base.Preconditions;

import gobblin.configuration.ConfigurationKeys;
import gobblin.configuration.State;
import gobblin.util.ForkOperatorUtils;
import gobblin.util.HadoopUtils;
import gobblin.util.WriterUtils;

/**
 * An implementation of {@link DataWriter} that writes directly to HDFS in Avro format.
 *
 * @author ynli
 */
<<<<<<< HEAD
class AvroHdfsDataWriter extends BaseDataWriter<GenericRecord> {
=======
class AvroHdfsDataWriter extends FsDataWriter<GenericRecord> {
>>>>>>> 6e1fb22d

  private static final Logger LOG = LoggerFactory.getLogger(AvroHdfsDataWriter.class);

  private final DatumWriter<GenericRecord> datumWriter;
  private final DataFileWriter<GenericRecord> writer;

  private final Schema schema;

  // Number of records successfully written
  private final AtomicLong count = new AtomicLong(0);

  // Whether the writer has already been closed or not
  private volatile boolean closed = false;

  public AvroHdfsDataWriter(State properties, String fileName, Schema schema, int numBranches, int branchId)
      throws IOException {
    super(properties, fileName, numBranches, branchId);
<<<<<<< HEAD
=======

    Path filePath = new Path(fileName);

    CodecFactory codecFactory =
        WriterUtils.getCodecFactory(Optional.fromNullable(properties.getProp(ForkOperatorUtils
            .getPropertyNameForBranch(ConfigurationKeys.WRITER_CODEC_TYPE, numBranches, branchId))), Optional
            .fromNullable(properties.getProp(ForkOperatorUtils.getPropertyNameForBranch(
                ConfigurationKeys.WRITER_DEFLATE_LEVEL, numBranches, branchId))));

    int bufferSize =
        Integer.parseInt(properties.getProp(
            ForkOperatorUtils.getPropertyNameForBranch(ConfigurationKeys.WRITER_BUFFER_SIZE, numBranches, branchId),
            ConfigurationKeys.DEFAULT_BUFFER_SIZE));
>>>>>>> 6e1fb22d

    short replication =
        properties.getPropAsShort(ForkOperatorUtils.getPropertyNameForBranch(
            ConfigurationKeys.WRITER_FILE_REPLICATION_FACTOR, numBranches, branchId), this.fs
            .getDefaultReplication(filePath));

    long blockSize =
        properties.getPropAsLong(ForkOperatorUtils.getPropertyNameForBranch(ConfigurationKeys.WRITER_FILE_BLOCK_SIZE,
            numBranches, branchId), this.fs.getDefaultBlockSize(filePath));

    FsPermission permissions =
        new FsPermission(properties.getPropAsShort(ForkOperatorUtils.getPropertyNameForBranch(
            ConfigurationKeys.WRITER_FILE_PERMISSIONS, numBranches, branchId), FsPermission.getDefault().toShort()));

<<<<<<< HEAD
    this.schema = schema;

=======
    Optional<String> group = Optional.fromNullable(properties.getProp(ConfigurationKeys.WRITER_GROUP_NAME));

    this.schema = schema;
>>>>>>> 6e1fb22d
    this.datumWriter = new GenericDatumWriter<GenericRecord>();
    this.writer =
        createDatumWriter(this.stagingFile, bufferSize, codecFactory, replication, blockSize, permissions, group);
  }

  public FileSystem getFileSystem() {
    return this.fs;
  }

  @Override
  public void write(GenericRecord record) throws IOException {
    Preconditions.checkNotNull(record);

    this.writer.append(record);
    // Only increment when write is successful
    this.count.incrementAndGet();
  }

  @Override
  public void close() throws IOException {
    if (this.closed) {
      return;
    }

    this.writer.flush();
    this.writer.close();
    this.closed = true;
  }

  @Override
  public void commit() throws IOException {
    // Close the writer first if it has not been closed yet
    if (!this.closed) {
      this.close();
    }

    if (!this.fs.exists(this.stagingFile)) {
      throw new IOException(String.format("File %s does not exist", this.stagingFile));
    }

    LOG.info(String.format("Moving data from %s to %s", this.stagingFile, this.outputFile));
    // For the same reason as deleting the staging file if it already exists, deleting
    // the output file if it already exists prevents task retry from being blocked.
    if (this.fs.exists(this.outputFile)) {
      LOG.warn(String.format("Task output file %s already exists", this.outputFile));
<<<<<<< HEAD
      this.deletePath(this.outputFile, false);
    }

    if (!this.fs.rename(this.stagingFile, this.outputFile)) {
      throw new IOException("Failed to commit data from " + this.stagingFile + " to " + this.outputFile);
=======
      HadoopUtils.deletePath(this.fs, this.outputFile, false);
>>>>>>> 6e1fb22d
    }

    HadoopUtils.renamePath(this.fs, this.stagingFile, this.outputFile);
  }

  @Override
  public void cleanup() throws IOException {
    // Delete the staging file
    if (this.fs.exists(this.stagingFile)) {
<<<<<<< HEAD
      this.deletePath(this.stagingFile, false);
=======
      HadoopUtils.deletePath(this.fs, this.stagingFile, false);
>>>>>>> 6e1fb22d
    }
  }

  @Override
  public long recordsWritten() {
    return this.count.get();
  }

  @Override
  public long bytesWritten() throws IOException {
    if (!this.fs.exists(this.outputFile) || !this.closed) {
      return 0;
    }

    return this.fs.getFileStatus(this.outputFile).getLen();
  }

  /**
   * Create a new {@link DataFileWriter} for writing Avro records.
   *
   * @param avroFile the Avro file to write to
   * @param bufferSize the Avro data writer buffer size
   * @param codecFactory a {@link CodecFactory} object for building the compression codec
   * @param replication the replication factor
   * @param blockSize the block size
   * @param permissions a {@link FsPermission} object defining the Avro file permission
   * @throws IOException if there is something wrong creating a new {@link DataFileWriter}
   */
  private DataFileWriter<GenericRecord> createDatumWriter(Path avroFile, int bufferSize, CodecFactory codecFactory,
      short replication, long blockSize, FsPermission permissions, Optional<String> group) throws IOException {

    if (this.fs.exists(avroFile)) {
      throw new IOException(String.format("File %s already exists", avroFile));
    }

    FSDataOutputStream outputStream =
        this.fs.create(avroFile, permissions, true, bufferSize, replication, blockSize, null);

    if (group.isPresent()) {
      this.fs.setOwner(avroFile, this.fs.getFileStatus(avroFile).getOwner(), group.get());
    }

    DataFileWriter<GenericRecord> writer = new DataFileWriter<GenericRecord>(this.datumWriter);
    writer.setCodec(codecFactory);

    // Open the file and return the DataFileWriter
    return writer.create(this.schema, outputStream);
  }
}<|MERGE_RESOLUTION|>--- conflicted
+++ resolved
@@ -21,11 +21,9 @@
 import org.apache.avro.generic.GenericDatumWriter;
 import org.apache.avro.generic.GenericRecord;
 import org.apache.avro.io.DatumWriter;
-<<<<<<< HEAD
-=======
-
->>>>>>> 6e1fb22d
+
 import org.apache.hadoop.fs.FSDataOutputStream;
+import org.apache.hadoop.fs.FileSystem;
 import org.apache.hadoop.fs.Path;
 import org.apache.hadoop.fs.permission.FsPermission;
 
@@ -41,16 +39,13 @@
 import gobblin.util.HadoopUtils;
 import gobblin.util.WriterUtils;
 
+
 /**
  * An implementation of {@link DataWriter} that writes directly to HDFS in Avro format.
  *
  * @author ynli
  */
-<<<<<<< HEAD
-class AvroHdfsDataWriter extends BaseDataWriter<GenericRecord> {
-=======
 class AvroHdfsDataWriter extends FsDataWriter<GenericRecord> {
->>>>>>> 6e1fb22d
 
   private static final Logger LOG = LoggerFactory.getLogger(AvroHdfsDataWriter.class);
 
@@ -68,8 +63,6 @@
   public AvroHdfsDataWriter(State properties, String fileName, Schema schema, int numBranches, int branchId)
       throws IOException {
     super(properties, fileName, numBranches, branchId);
-<<<<<<< HEAD
-=======
 
     Path filePath = new Path(fileName);
 
@@ -83,7 +76,6 @@
         Integer.parseInt(properties.getProp(
             ForkOperatorUtils.getPropertyNameForBranch(ConfigurationKeys.WRITER_BUFFER_SIZE, numBranches, branchId),
             ConfigurationKeys.DEFAULT_BUFFER_SIZE));
->>>>>>> 6e1fb22d
 
     short replication =
         properties.getPropAsShort(ForkOperatorUtils.getPropertyNameForBranch(
@@ -98,14 +90,9 @@
         new FsPermission(properties.getPropAsShort(ForkOperatorUtils.getPropertyNameForBranch(
             ConfigurationKeys.WRITER_FILE_PERMISSIONS, numBranches, branchId), FsPermission.getDefault().toShort()));
 
-<<<<<<< HEAD
+    Optional<String> group = Optional.fromNullable(properties.getProp(ConfigurationKeys.WRITER_GROUP_NAME));
+
     this.schema = schema;
-
-=======
-    Optional<String> group = Optional.fromNullable(properties.getProp(ConfigurationKeys.WRITER_GROUP_NAME));
-
-    this.schema = schema;
->>>>>>> 6e1fb22d
     this.datumWriter = new GenericDatumWriter<GenericRecord>();
     this.writer =
         createDatumWriter(this.stagingFile, bufferSize, codecFactory, replication, blockSize, permissions, group);
@@ -151,15 +138,7 @@
     // the output file if it already exists prevents task retry from being blocked.
     if (this.fs.exists(this.outputFile)) {
       LOG.warn(String.format("Task output file %s already exists", this.outputFile));
-<<<<<<< HEAD
-      this.deletePath(this.outputFile, false);
-    }
-
-    if (!this.fs.rename(this.stagingFile, this.outputFile)) {
-      throw new IOException("Failed to commit data from " + this.stagingFile + " to " + this.outputFile);
-=======
       HadoopUtils.deletePath(this.fs, this.outputFile, false);
->>>>>>> 6e1fb22d
     }
 
     HadoopUtils.renamePath(this.fs, this.stagingFile, this.outputFile);
@@ -169,11 +148,7 @@
   public void cleanup() throws IOException {
     // Delete the staging file
     if (this.fs.exists(this.stagingFile)) {
-<<<<<<< HEAD
-      this.deletePath(this.stagingFile, false);
-=======
       HadoopUtils.deletePath(this.fs, this.stagingFile, false);
->>>>>>> 6e1fb22d
     }
   }
 
