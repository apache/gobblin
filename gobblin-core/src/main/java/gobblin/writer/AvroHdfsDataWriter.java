/* (c) 2015 LinkedIn Corp. All rights reserved.
 *
 * Licensed under the Apache License, Version 2.0 (the "License"); you may not use
 * this file except in compliance with the License. You may obtain a copy of the
 * License at  http://www.apache.org/licenses/LICENSE-2.0
 *
 * Unless required by applicable law or agreed to in writing, software distributed
 * under the License is distributed on an "AS IS" BASIS, WITHOUT WARRANTIES OR
 * CONDITIONS OF ANY KIND, either express or implied.
 */

package gobblin.writer;

import java.io.IOException;
import java.util.concurrent.atomic.AtomicLong;

import org.apache.avro.Schema;
import org.apache.avro.file.CodecFactory;
import org.apache.avro.file.DataFileWriter;
import org.apache.avro.generic.GenericDatumWriter;
import org.apache.avro.generic.GenericRecord;
import org.apache.avro.io.DatumWriter;
import org.apache.hadoop.fs.FSDataOutputStream;
import org.apache.hadoop.fs.Path;

import org.slf4j.Logger;
import org.slf4j.LoggerFactory;

import com.google.common.base.Preconditions;

import gobblin.configuration.ConfigurationKeys;
import gobblin.configuration.State;
import gobblin.util.ForkOperatorUtils;

/**
 * An implementation of {@link DataWriter} that writes directly to HDFS in Avro format.
 *
 * @author ynli
 */
class AvroHdfsDataWriter extends BaseDataWriter<GenericRecord> {

  private static final Logger LOG = LoggerFactory.getLogger(AvroHdfsDataWriter.class);

  private final DatumWriter<GenericRecord> datumWriter;
  private final DataFileWriter<GenericRecord> writer;

  private final Schema schema;

  // Number of records successfully written
  private final AtomicLong count = new AtomicLong(0);

  // Whether the writer has already been closed or not
  private volatile boolean closed = false;

  public enum CodecType {
    NOCOMPRESSION,
    DEFLATE,
    SNAPPY
  }

  public AvroHdfsDataWriter(State properties, String fileName, Schema schema, int numBranches, int branchId)
      throws IOException {
<<<<<<< HEAD
    super(properties, fileName, numBranches, branchId);
=======

    String uri = properties.getProp(
        ForkOperatorUtils.getPropertyNameForBranch(ConfigurationKeys.WRITER_FILE_SYSTEM_URI, numBranches, branchId),
        ConfigurationKeys.LOCAL_FS_URI);

    Path stagingDir = WriterUtils.getWriterStagingDir(properties, numBranches, branchId);

    Path outputDir = WriterUtils.getWriterOutputDir(properties, numBranches, branchId);

>>>>>>> 9f0de231
    String codecType = properties
        .getProp(ForkOperatorUtils.getPropertyNameForBranch(ConfigurationKeys.WRITER_CODEC_TYPE, numBranches, branchId),
            AvroHdfsDataWriter.CodecType.DEFLATE.name());

    int bufferSize = Integer.parseInt(properties.getProp(
        ForkOperatorUtils.getPropertyNameForBranch(ConfigurationKeys.WRITER_BUFFER_SIZE, numBranches, branchId),
        ConfigurationKeys.DEFAULT_BUFFER_SIZE));

    int deflateLevel = Integer.parseInt(properties.getProp(
        ForkOperatorUtils.getPropertyNameForBranch(ConfigurationKeys.WRITER_DEFLATE_LEVEL, numBranches, branchId),
        ConfigurationKeys.DEFAULT_DEFLATE_LEVEL));

    this.schema = schema;

<<<<<<< HEAD
=======
    Configuration conf = new Configuration();
    // Add all job configuration properties so they are picked up by Hadoop
    for (String key : properties.getPropertyNames()) {
      conf.set(key, properties.getProp(key));
    }
    this.fs = FileSystem.get(URI.create(uri), conf);
    this.properties = properties;
    this.stagingFile = new Path(stagingDir, fileName);

    // Deleting the staging file if it already exists, which can happen if the
    // task failed and the staging file didn't get cleaned up for some reason.
    // Deleting the staging file prevents the task retry from being blocked.
    if (this.fs.exists(this.stagingFile)) {
      LOG.warn(String.format("Task staging file %s already exists, deleting it", this.stagingFile));
      this.fs.delete(this.stagingFile, false);
    }

    this.outputFile = new Path(outputDir, fileName);

    // Create the parent directory of the output file if it does not exist
    if (!this.fs.exists(this.outputFile.getParent())) {
      this.fs.mkdirs(this.outputFile.getParent());
    }

>>>>>>> 9f0de231
    this.datumWriter = new GenericDatumWriter<GenericRecord>();
    this.writer = createDatumWriter(this.stagingFile, bufferSize, CodecType.valueOf(codecType), deflateLevel);
  }

  @Override
  public void write(GenericRecord record)
      throws IOException {
    Preconditions.checkNotNull(record);

    this.writer.append(record);
    // Only increment when write is successful
    this.count.incrementAndGet();
  }

  @Override
  public void close()
      throws IOException {
    if (this.closed) {
      return;
    }

    this.writer.flush();
    this.writer.close();
    this.closed = true;
  }

  @Override
  public void commit()
      throws IOException {
    // Close the writer first if it has not been closed yet
    if (!this.closed) {
      this.close();
    }

    if (!this.fs.exists(this.stagingFile)) {
      throw new IOException(String.format("File %s does not exist", this.stagingFile));
    }

    LOG.info(String.format("Moving data from %s to %s", this.stagingFile, this.outputFile));
    // For the same reason as deleting the staging file if it already exists, deleting
    // the output file if it already exists prevents task retry from being blocked.
    if (this.fs.exists(this.outputFile)) {
      LOG.warn(String.format("Task output file %s already exists", this.outputFile));
      this.deletePath(this.outputFile, false);
    }

    if (!this.fs.rename(this.stagingFile, this.outputFile)) {
      throw new IOException("Failed to commit data from " + this.stagingFile + " to " + this.outputFile);
    }

    // Setting the same HDFS properties as the original file
    WriterUtils.setFileAttributesFromState(properties, fs, outputFile);
  }

  @Override
  public void cleanup()
      throws IOException {
    // Delete the staging file
    if (this.fs.exists(this.stagingFile)) {
      this.deletePath(this.stagingFile, false);
    }
  }

  @Override
  public long recordsWritten() {
    return this.count.get();
  }

  @Override
  public long bytesWritten()
      throws IOException {
    if (!this.fs.exists(this.outputFile) || !this.closed) {
      return 0;
    }

    return this.fs.getFileStatus(this.outputFile).getLen();
  }

  /**
   * Create a new {@link DataFileWriter} for writing Avro records.
   *
   * @param avroFile Avro file to write to
   * @param bufferSize Buffer size
   * @param codecType Compression codec type
   * @param deflateLevel Deflate level
   * @throws IOException if there is something wrong creating a new {@link DataFileWriter}
   */
  private DataFileWriter<GenericRecord> createDatumWriter(Path avroFile, int bufferSize,
      CodecType codecType, int deflateLevel)
      throws IOException {

    if (this.fs.exists(avroFile)) {
      throw new IOException(String.format("File %s already exists", avroFile));
    }

    FSDataOutputStream outputStream = this.fs.create(avroFile, true, bufferSize);
    DataFileWriter<GenericRecord> writer = new DataFileWriter<GenericRecord>(this.datumWriter);

    // Set compression type
    switch (codecType) {
      case DEFLATE:
        writer.setCodec(CodecFactory.deflateCodec(deflateLevel));
        break;
      case SNAPPY:
        writer.setCodec(CodecFactory.snappyCodec());
        break;
      case NOCOMPRESSION:
        break;
      default:
        writer.setCodec(CodecFactory.deflateCodec(deflateLevel));
        break;
    }

    // Open the file and return the DataFileWriter
    return writer.create(this.schema, outputStream);
  }
}<|MERGE_RESOLUTION|>--- conflicted
+++ resolved
@@ -31,6 +31,7 @@
 import gobblin.configuration.ConfigurationKeys;
 import gobblin.configuration.State;
 import gobblin.util.ForkOperatorUtils;
+import gobblin.util.WriterUtils;
 
 /**
  * An implementation of {@link DataWriter} that writes directly to HDFS in Avro format.
@@ -60,19 +61,8 @@
 
   public AvroHdfsDataWriter(State properties, String fileName, Schema schema, int numBranches, int branchId)
       throws IOException {
-<<<<<<< HEAD
     super(properties, fileName, numBranches, branchId);
-=======
 
-    String uri = properties.getProp(
-        ForkOperatorUtils.getPropertyNameForBranch(ConfigurationKeys.WRITER_FILE_SYSTEM_URI, numBranches, branchId),
-        ConfigurationKeys.LOCAL_FS_URI);
-
-    Path stagingDir = WriterUtils.getWriterStagingDir(properties, numBranches, branchId);
-
-    Path outputDir = WriterUtils.getWriterOutputDir(properties, numBranches, branchId);
-
->>>>>>> 9f0de231
     String codecType = properties
         .getProp(ForkOperatorUtils.getPropertyNameForBranch(ConfigurationKeys.WRITER_CODEC_TYPE, numBranches, branchId),
             AvroHdfsDataWriter.CodecType.DEFLATE.name());
@@ -87,33 +77,6 @@
 
     this.schema = schema;
 
-<<<<<<< HEAD
-=======
-    Configuration conf = new Configuration();
-    // Add all job configuration properties so they are picked up by Hadoop
-    for (String key : properties.getPropertyNames()) {
-      conf.set(key, properties.getProp(key));
-    }
-    this.fs = FileSystem.get(URI.create(uri), conf);
-    this.properties = properties;
-    this.stagingFile = new Path(stagingDir, fileName);
-
-    // Deleting the staging file if it already exists, which can happen if the
-    // task failed and the staging file didn't get cleaned up for some reason.
-    // Deleting the staging file prevents the task retry from being blocked.
-    if (this.fs.exists(this.stagingFile)) {
-      LOG.warn(String.format("Task staging file %s already exists, deleting it", this.stagingFile));
-      this.fs.delete(this.stagingFile, false);
-    }
-
-    this.outputFile = new Path(outputDir, fileName);
-
-    // Create the parent directory of the output file if it does not exist
-    if (!this.fs.exists(this.outputFile.getParent())) {
-      this.fs.mkdirs(this.outputFile.getParent());
-    }
-
->>>>>>> 9f0de231
     this.datumWriter = new GenericDatumWriter<GenericRecord>();
     this.writer = createDatumWriter(this.stagingFile, bufferSize, CodecType.valueOf(codecType), deflateLevel);
   }
