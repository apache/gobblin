/*
 * Licensed to the Apache Software Foundation (ASF) under one or more
 * contributor license agreements.  See the NOTICE file distributed with
 * this work for additional information regarding copyright ownership.
 * The ASF licenses this file to You under the Apache License, Version 2.0
 * (the "License"); you may not use this file except in compliance with
 * the License.  You may obtain a copy of the License at
 *
 *    http://www.apache.org/licenses/LICENSE-2.0
 *
 * Unless required by applicable law or agreed to in writing, software
 * distributed under the License is distributed on an "AS IS" BASIS,
 * WITHOUT WARRANTIES OR CONDITIONS OF ANY KIND, either express or implied.
 * See the License for the specific language governing permissions and
 * limitations under the License.
 */

repositories {
  mavenCentral()
  maven {
    url "https://plugins.gradle.org/m2/"
  }
  maven {
    url "http://packages.confluent.io/maven/"
  }
  maven {
    url "https://linkedin.bintray.com/maven"
  }
  maven {
<<<<<<< HEAD
    url "https://repository.apache.org/content/repositories/snapshots"
=======
    url "https://linkedin.jfrog.com/artifactory/"
>>>>>>> 70184085
  }
  jcenter()
}

try {
  subprojects {
    project.repositories.addAll(rootProject.repositories)
  }
} catch (Throwable t) {
  //nothing
}<|MERGE_RESOLUTION|>--- conflicted
+++ resolved
@@ -27,11 +27,10 @@
     url "https://linkedin.bintray.com/maven"
   }
   maven {
-<<<<<<< HEAD
     url "https://repository.apache.org/content/repositories/snapshots"
-=======
+  }
+  maven {
     url "https://linkedin.jfrog.com/artifactory/"
->>>>>>> 70184085
   }
   jcenter()
 }
