--- conflicted
+++ resolved
@@ -175,25 +175,13 @@
     /**
      * Avoiding conflicts with Hive 1.x versions existed in the classpath
      */
-<<<<<<< HEAD
     "orcMapreduce":"org.apache.orc:orc-mapreduce:1.6.5:nohive",
     "orcCore": "org.apache.orc:orc-core:1.6.5:nohive",
     "orcTools":"org.apache.orc:orc-tools:1.6.5",
-    'parquet': 'org.apache.parquet:parquet-hadoop:1.10.1',
-    'parquetAvro': 'org.apache.parquet:parquet-avro:1.10.1',
-    'parquetProto': 'org.apache.parquet:parquet-protobuf:1.10.1',
-    'twitterParquet': 'com.twitter:parquet-hadoop-bundle:1.5.0',
-    'twitterParquetAvro': 'com.twitter:parquet-avro:1.5.0',
-    'twitterParquetProto': 'com.twitter:parquet-protobuf:1.5.0',
-=======
-    "orcMapreduce":"org.apache.orc:orc-mapreduce:1.6.3:nohive",
-    "orcCore": "org.apache.orc:orc-core:1.6.3:nohive",
-    "orcTools":"org.apache.orc:orc-tools:1.6.3",
     'parquet': 'org.apache.parquet:parquet-hadoop:1.11.1',
     'parquetAvro': 'org.apache.parquet:parquet-avro:1.11.1',
     'parquetProto': 'org.apache.parquet:parquet-protobuf:1.11.1',
     'parquetHadoop': 'org.apache.parquet:parquet-hadoop-bundle:1.11.1',
->>>>>>> 5db258bb
     'reactivex': 'io.reactivex.rxjava2:rxjava:2.1.0',
     "slf4j": [
         "org.slf4j:slf4j-api:" + slf4jVersion,
