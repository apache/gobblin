/*
 * Copyright (C) 2014-2015 LinkedIn Corp. All rights reserved.
 *
 * Licensed under the Apache License, Version 2.0 (the "License"); you may not use
 * this file except in compliance with the License. You may obtain a copy of the
 * License at  http://www.apache.org/licenses/LICENSE-2.0
 *
 * Unless required by applicable law or agreed to in writing, software distributed
 * under the License is distributed on an "AS IS" BASIS, WITHOUT WARRANTIES OR
 * CONDITIONS OF ANY KIND, either express or implied.
 */

package gobblin.configuration;

import java.nio.charset.Charset;
import java.util.concurrent.TimeUnit;

import org.apache.commons.lang.StringUtils;

import com.google.common.base.Charsets;


/**
 * A central place for all Gobblin configuration property keys.
 */
public class ConfigurationKeys {

  /**
   * System configuration properties.
   */
  // Default file system URI for all file storage
  // Overwritable by more specific configuration properties
  public static final String FS_URI_KEY = "fs.uri";

  // Local file system URI
  public static final String LOCAL_FS_URI = "file:///";

  // Directory where all job configuration files are stored
  public static final String JOB_CONFIG_FILE_DIR_KEY = "jobconf.dir";

  // Job configuration file extensions
  public static final String JOB_CONFIG_FILE_EXTENSIONS_KEY = "jobconf.extensions";
  // Default job configuration file extensions
  public static final String DEFAULT_JOB_CONFIG_FILE_EXTENSIONS = "pull,job";

  // Root directory where task state files are stored
  public static final String STATE_STORE_ROOT_DIR_KEY = "state.store.dir";

  // File system URI for file-system-based task store
  public static final String STATE_STORE_FS_URI_KEY = "state.store.fs.uri";

  // Directory where job lock files are stored
  public static final String JOB_LOCK_DIR_KEY = "job.lock.dir";

  // Job launcher type
  public static final String JOB_LAUNCHER_TYPE_KEY = "launcher.type";

  // If job execution info server is enabled
  public static final String JOB_EXECINFO_SERVER_ENABLED_KEY = "job.execinfo.server.enabled";

  // Job executor thread pool size
  public static final String JOB_EXECUTOR_THREAD_POOL_SIZE_KEY = "jobexecutor.threadpool.size";
  public static final int DEFAULT_JOB_EXECUTOR_THREAD_POOL_SIZE = 5;

  // Job configuration file monitor polling interval in milliseconds
  public static final String JOB_CONFIG_FILE_MONITOR_POLLING_INTERVAL_KEY = "jobconf.monitor.interval";
  public static final long DEFAULT_JOB_CONFIG_FILE_MONITOR_POLLING_INTERVAL = 300000;

  // Comma-separated list of framework jars to include
  public static final String FRAMEWORK_JAR_FILES_KEY = "framework.jars";

  /**
   * Task executor and state tracker configuration properties.
   */
  public static final String TASK_EXECUTOR_THREADPOOL_SIZE_KEY = "taskexecutor.threadpool.size";
  public static final String TASK_STATE_TRACKER_THREAD_POOL_CORE_SIZE_KEY = "tasktracker.threadpool.coresize";
  public static final String TASK_RETRY_THREAD_POOL_CORE_SIZE_KEY = "taskretry.threadpool.coresize";
  public static final int DEFAULT_TASK_EXECUTOR_THREADPOOL_SIZE = 2;
  public static final int DEFAULT_TASK_STATE_TRACKER_THREAD_POOL_CORE_SIZE = 1;
  public static final int DEFAULT_TASK_RETRY_THREAD_POOL_CORE_SIZE = 1;

  /**
   * Common job configuration properties.
   */
  public static final String JOB_NAME_KEY = "job.name";
  public static final String JOB_GROUP_KEY = "job.group";
  public static final String JOB_DESCRIPTION_KEY = "job.description";
  public static final String JOB_SCHEDULE_KEY = "job.schedule";
  public static final String SOURCE_CLASS_KEY = "source.class";
  public static final String CONVERTER_CLASSES_KEY = "converter.classes";
  public static final String FORK_OPERATOR_CLASS_KEY = "fork.operator.class";
  public static final String DEFAULT_FORK_OPERATOR_CLASS = "gobblin.fork.IdentityForkOperator";
  public static final String JOB_COMMIT_POLICY_KEY = "job.commit.policy";
  public static final String DEFAULT_JOB_COMMIT_POLICY = "full";
  public static final String WORK_UNIT_RETRY_POLICY_KEY = "workunit.retry.policy";
  public static final String WORK_UNIT_RETRY_ENABLED_KEY = "workunit.retry.enabled";
  public static final String JOB_RUN_ONCE_KEY = "job.runonce";
  public static final String JOB_DISABLED_KEY = "job.disabled";
  public static final String JOB_JAR_FILES_KEY = "job.jars";
  public static final String JOB_LOCAL_FILES_KEY = "job.local.files";
  public static final String JOB_HDFS_FILES_KEY = "job.hdfs.files";
  public static final String JOB_LOCK_ENABLED_KEY = "job.lock.enabled";
  public static final String JOB_MAX_FAILURES_KEY = "job.max.failures";
  public static final int DEFAULT_JOB_MAX_FAILURES = 1;
  public static final String MAX_TASK_RETRIES_KEY = "task.maxretries";
  public static final int DEFAULT_MAX_TASK_RETRIES = 5;
  public static final String TASK_RETRY_INTERVAL_IN_SEC_KEY = "task.retry.intervalinsec";
  public static final long DEFAULT_TASK_RETRY_INTERVAL_IN_SEC = 300;
  public static final String OVERWRITE_CONFIGS_IN_STATESTORE = "overwrite.configs.in.statestore";
  public static final boolean DEFAULT_OVERWRITE_CONFIGS_IN_STATESTORE = false;

  /**
   * Configuration properties used internally.
   */
  public static final String JOB_ID_KEY = "job.id";
  public static final String TASK_ID_KEY = "task.id";
  public static final String JOB_CONFIG_FILE_PATH_KEY = "job.config.path";
  public static final String TASK_FAILURE_EXCEPTION_KEY = "task.failure.exception";
  public static final String TASK_RETRIES_KEY = "task.retries";
  public static final String JOB_FAILURES_KEY = "job.failures";
  public static final String JOB_TRACKING_URL_KEY = "job.tracking.url";
  public static final String FORK_STATE_KEY = "fork.state";
  public static final String METRIC_CONTEXT_NAME_KEY = "metrics.context.name";
  public static final String JOB_STATE_FILE_PATH_KEY = "job.state.file.path";

  /**
   * Work unit related configuration properties.
   */
  public static final String WORK_UNIT_LOW_WATER_MARK_KEY = "workunit.low.water.mark";
  public static final String WORK_UNIT_HIGH_WATER_MARK_KEY = "workunit.high.water.mark";

  /**
   * Work unit runtime state related configuration properties.
   */
  public static final String WORK_UNIT_WORKING_STATE_KEY = "workunit.working.state";
  public static final String WORK_UNIT_STATE_RUNTIME_HIGH_WATER_MARK = "workunit.state.runtime.high.water.mark";
  public static final String WORK_UNIT_STATE_ACTUAL_HIGH_WATER_MARK_KEY = "workunit.state.actual.high.water.mark";

  /**
   * Watermark interval related configuration properties.
   */
  public static final String WATERMARK_INTERVAL_VALUE_KEY = "watermark.interval.value";

  /**
   * Extract related configuration properties.
   */
  public static final String EXTRACT_TABLE_TYPE_KEY = "extract.table.type";
  public static final String EXTRACT_NAMESPACE_NAME_KEY = "extract.namespace";
  public static final String EXTRACT_TABLE_NAME_KEY = "extract.table.name";
  public static final String EXTRACT_EXTRACT_ID_KEY = "extract.extract.id";
  public static final String EXTRACT_IS_FULL_KEY = "extract.is.full";
  public static final String EXTRACT_FULL_RUN_TIME_KEY = "extract.full.run.time";
  public static final String EXTRACT_PRIMARY_KEY_FIELDS_KEY = "extract.primary.key.fields";
  public static final String EXTRACT_DELTA_FIELDS_KEY = "extract.delta.fields";
  public static final String EXTRACT_SCHEMA = "extract.schema";
  public static final String EXTRACT_LIMIT_ENABLED_KEY = "extract.limit.enabled";
  public static final boolean DEFAULT_EXTRACT_LIMIT_ENABLED = false;

  /**
   * Converter configuration properties.
   */
  public static final String CONVERTER_AVRO_DATE_FORMAT = "converter.avro.date.format";
  public static final String CONVERTER_AVRO_DATE_TIMEZONE = "converter.avro.date.timezone";
  public static final String CONVERTER_AVRO_TIME_FORMAT = "converter.avro.time.format";
  public static final String CONVERTER_AVRO_TIMESTAMP_FORMAT = "converter.avro.timestamp.format";
  public static final String CONVERTER_AVRO_BINARY_CHARSET = "converter.avro.binary.charset";
  public static final String CONVERTER_AVRO_MAX_CONVERSION_FAILURES = "converter.avro.max.conversion.failures";
  public static final long DEFAULT_CONVERTER_AVRO_MAX_CONVERSION_FAILURES = 0;
  public static final String CONVERTER_CSV_TO_JSON_DELIMITER = "converter.csv.to.json.delimiter";
  public static final String CONVERTER_FILTER_FIELD_NAME = "converter.filter.field";
  public static final String CONVERTER_FILTER_FIELD_VALUE = "converter.filter.value";
  public static final String CONVERTER_IS_EPOCH_TIME_IN_SECONDS = "converter.is.epoch.time.in.seconds";
  public static final String CONVERTER_AVRO_EXTRACTOR_FIELD_PATH = "converter.avro.extractor.field.path";
  public static final String CONVERTER_STRING_FILTER_PATTERN = "converter.string.filter.pattern";
  public static final String CONVERTER_STRING_SPLITTER_DELIMITER = "converter.string.splitter.delimiter";
  public static final String CONVERTER_CSV_TO_JSON_ENCLOSEDCHAR = "converter.csv.to.json.enclosedchar";
  public static final String CONVERTER_CSV_DELIMITER = "converter.csv.delimiter";
  public static final String DEFAULT_CONVERTER_CSV_DELIMITER = ",";
  public static final String DEFAULT_CONVERTER_CSV_TO_JSON_ENCLOSEDCHAR = "\0";

  /**
   * Fork operator configuration properties.
   */
  public static final String FORK_BRANCHES_KEY = "fork.branches";
  public static final String FORK_BRANCH_NAME_KEY = "fork.branch.name";
  public static final String FORK_BRANCH_ID_KEY = "fork.branch.id";
  public static final String DEFAULT_FORK_BRANCH_NAME = "fork_";
  public static final String FORK_RECORD_QUEUE_CAPACITY_KEY = "fork.record.queue.capacity";
  public static final int DEFAULT_FORK_RECORD_QUEUE_CAPACITY = 100;
  public static final String FORK_RECORD_QUEUE_TIMEOUT_KEY = "fork.record.queue.timeout";
  public static final long DEFAULT_FORK_RECORD_QUEUE_TIMEOUT = 1000;
  public static final String FORK_RECORD_QUEUE_TIMEOUT_UNIT_KEY = "fork.record.queue.timeout.unit";
  public static final String DEFAULT_FORK_RECORD_QUEUE_TIMEOUT_UNIT = TimeUnit.MILLISECONDS.name();

  /**
   * Writer configuration properties.
   */
  public static final String WRITER_PREFIX = "writer";
  public static final String WRITER_DESTINATION_TYPE_KEY = WRITER_PREFIX + ".destination.type";
  public static final String WRITER_OUTPUT_FORMAT_KEY = WRITER_PREFIX + ".output.format";
  public static final String WRITER_FILE_SYSTEM_URI = WRITER_PREFIX + ".fs.uri";
  public static final String WRITER_STAGING_DIR = WRITER_PREFIX + ".staging.dir";
  public static final String WRITER_OUTPUT_DIR = WRITER_PREFIX + ".output.dir";
<<<<<<< HEAD
=======
  // WRITER_FINAL_OUTPUT_PATH is used for internal purposes only to pass the absolute writer path to the publisher
>>>>>>> 6e1fb22d
  public static final String WRITER_FINAL_OUTPUT_PATH = WRITER_PREFIX + ".final.output.path";
  public static final String WRITER_BUILDER_CLASS = WRITER_PREFIX + ".builder.class";
  public static final String DEFAULT_WRITER_BUILDER_CLASS = "gobblin.writer.AvroDataWriterBuilder";
  public static final String WRITER_FILE_NAME = WRITER_PREFIX + ".file.name";
  public static final String WRITER_FILE_PATH = WRITER_PREFIX + ".file.path";
  public static final String WRITER_FILE_PATH_TYPE = WRITER_PREFIX + ".file.path.type";
  public static final String WRITER_FILE_OWNER = WRITER_PREFIX + ".file.owner";
  public static final String WRITER_FILE_GROUP = WRITER_PREFIX + ".file.group";
  public static final String WRITER_FILE_REPLICATION_FACTOR = WRITER_PREFIX + ".file.replication.factor";
  public static final String WRITER_FILE_BLOCK_SIZE = WRITER_PREFIX + ".file.block.size";
  public static final String WRITER_FILE_PERMISSIONS = WRITER_PREFIX + ".file.permissions";
  public static final String WRITER_BUFFER_SIZE = WRITER_PREFIX + ".buffer.size";
  public static final String WRITER_PRESERVE_FILE_NAME = WRITER_PREFIX + ".preserve.file.name";
  public static final String WRITER_DEFLATE_LEVEL = WRITER_PREFIX + ".deflate.level";
  public static final String WRITER_CODEC_TYPE = WRITER_PREFIX + ".codec.type";
  public static final String WRITER_PARTITION_COLUMN_NAME = WRITER_PREFIX + ".partition.column.name";
  public static final String WRITER_PARTITION_LEVEL = WRITER_PREFIX + ".partition.level";
  public static final String WRITER_PARTITION_PATTERN = WRITER_PREFIX + ".partition.pattern";
  public static final String WRITER_PARTITION_TIMEZONE = WRITER_PREFIX + ".partition.timezone";
  public static final String WRITER_GROUP_NAME = WRITER_PREFIX + ".group.name";
  public static final String DEFAULT_WRITER_FILE_BASE_NAME = "part";
  public static final int DEFAULT_DEFLATE_LEVEL = 9;
  public static final String DEFAULT_BUFFER_SIZE = "4096";
  public static final String DEFAULT_WRITER_PARTITION_LEVEL = "daily";
  public static final String DEFAULT_WRITER_PARTITION_PATTERN = "yyyy/MM/dd";
  public static final String DEFAULT_WRITER_PARTITION_TIMEZONE = "America/Los_Angeles";
  public static final String DEFAULT_WRITER_FILE_PATH_TYPE = "default";

  public static final String SIMPLE_WRITER_DELIMITER = "simple.writer.delimiter";
  public static final String SIMPLE_WRITER_PREPEND_SIZE = "simple.writer.prepend.size";

  /**
   * Configuration properties used by the quality checker.
   */
  public static final String QUALITY_CHECKER_PREFIX = "qualitychecker";
  public static final String TASK_LEVEL_POLICY_LIST = QUALITY_CHECKER_PREFIX + ".task.policies";
  public static final String TASK_LEVEL_POLICY_LIST_TYPE = QUALITY_CHECKER_PREFIX + ".task.policy.types";
  public static final String ROW_LEVEL_POLICY_LIST = QUALITY_CHECKER_PREFIX + ".row.policies";
  public static final String ROW_LEVEL_POLICY_LIST_TYPE = QUALITY_CHECKER_PREFIX + ".row.policy.types";
  public static final String ROW_LEVEL_ERR_FILE = QUALITY_CHECKER_PREFIX + ".row.err.file";

  /**
   * Configuration properties used by the row count policies.
   */
  public static final String EXTRACTOR_ROWS_EXTRACTED = QUALITY_CHECKER_PREFIX + ".rows.extracted";
  public static final String EXTRACTOR_ROWS_EXPECTED = QUALITY_CHECKER_PREFIX + ".rows.expected";
  public static final String WRITER_ROWS_WRITTEN = QUALITY_CHECKER_PREFIX + ".rows.written";
  public static final String ROW_COUNT_RANGE = QUALITY_CHECKER_PREFIX + ".row.count.range";

  /**
   * Configuration properties for the task status.
   */
  public static final String TASK_STATUS_REPORT_INTERVAL_IN_MS_KEY = "task.status.reportintervalinms";
  public static final long DEFAULT_TASK_STATUS_REPORT_INTERVAL_IN_MS = 30000;

  /**
   * Configuration properties for the data publisher.
   */
  public static final String DATA_PUBLISHER_PREFIX = "data.publisher";
  public static final String DATA_PUBLISHER_TYPE = DATA_PUBLISHER_PREFIX + ".type";
  public static final String DEFAULT_DATA_PUBLISHER_TYPE = "gobblin.publisher.BaseDataPublisher";
  public static final String DATA_PUBLISHER_FINAL_DIR = DATA_PUBLISHER_PREFIX + ".final.dir";
  public static final String DATA_PUBLISHER_REPLACE_FINAL_DIR = DATA_PUBLISHER_PREFIX + ".replace.final.dir";
  public static final String DATA_PUBLISHER_FINAL_NAME = DATA_PUBLISHER_PREFIX + ".final.name";

  /**
   * Configuration properties used by the extractor.
   */
  public static final String SOURCE_ENTITY = "source.entity";
  public static final String SOURCE_TIMEZONE = "source.timezone";
  public static final String SOURCE_SCHEMA = "source.schema";
  public static final String SOURCE_MAX_NUMBER_OF_PARTITIONS = "source.max.number.of.partitions";
  public static final String SOURCE_SKIP_FIRST_RECORD = "source.skip.first.record";
  public static final String SOURCE_COLUMN_NAME_CASE = "source.column.name.case";

  /**
   * Configuration properties used by the QueryBasedExtractor.
   */
  public static final String SOURCE_QUERYBASED_WATERMARK_TYPE = "source.querybased.watermark.type";
  public static final String SOURCE_QUERYBASED_HOUR_COLUMN = "source.querybased.hour.column";
  public static final String SOURCE_QUERYBASED_SKIP_HIGH_WATERMARK_CALC = "source.querybased.skip.high.watermark.calc";
  public static final String SOURCE_QUERYBASED_QUERY = "source.querybased.query";
  public static final String SOURCE_QUERYBASED_IS_HOURLY_EXTRACT = "source.querybased.hourly.extract";
  public static final String SOURCE_QUERYBASED_EXTRACT_TYPE = "source.querybased.extract.type";
  public static final String SOURCE_QUERYBASED_PARTITION_INTERVAL = "source.querybased.partition.interval";
  public static final String SOURCE_QUERYBASED_START_VALUE = "source.querybased.start.value";
  public static final String SOURCE_QUERYBASED_END_VALUE = "source.querybased.end.value";
  public static final String SOURCE_QUERYBASED_APPEND_MAX_WATERMARK_LIMIT =
      "source.querybased.append.max.watermark.limit";
  public static final String SOURCE_QUERYBASED_IS_WATERMARK_OVERRIDE = "source.querybased.is.watermark.override";
  public static final String SOURCE_QUERYBASED_LOW_WATERMARK_BACKUP_SECS =
      "source.querybased.low.watermark.backup.secs";
  public static final String SOURCE_QUERYBASED_SCHEMA = "source.querybased.schema";
  public static final String SOURCE_QUERYBASED_FETCH_SIZE = "source.querybased.fetch.size";
  public static final String SOURCE_QUERYBASED_IS_SPECIFIC_API_ACTIVE = "source.querybased.is.specific.api.active";
  public static final String SOURCE_QUERYBASED_SKIP_COUNT_CALC = "source.querybased.skip.count.calc";
  public static final String SOURCE_QUERYBASED_IS_METADATA_COLUMN_CHECK_ENABLED =
      "source.querybased.is.metadata.column.check.enabled";
  public static final String SOURCE_QUERYBASED_IS_COMPRESSION_ENABLED = "source.querybased.is.compression.enabled";
  public static final String SOURCE_QUERYBASED_JDBC_RESULTSET_FETCH_SIZE =
      "source.querybased.jdbc.resultset.fetch.size";

  /**
   * Configuration properties used by the FileBasedExtractor
   */
  public static final String SOURCE_FILEBASED_DATA_DIRECTORY = "source.filebased.data.directory";
  public static final String SOURCE_FILEBASED_FILES_TO_PULL = "source.filebased.files.to.pull";
  public static final String SOURCE_FILEBASED_FS_SNAPSHOT = "source.filebased.fs.snapshot";
  public static final String SOURCE_FILEBASED_FS_URI = "source.filebased.fs.uri";
  public static final String SOURCE_FILEBASED_PRESERVE_FILE_NAME = "source.filebased.preserve.file.name";

  /**
   * Configuration properties for source connection.
   */
  public static final String SOURCE_CONN_USE_AUTHENTICATION = "source.conn.use.authentication";
  public static final String SOURCE_CONN_PRIVATE_KEY = "source.conn.private.key";
  public static final String SOURCE_CONN_KNOWN_HOSTS = "source.conn.known.hosts";
  public static final String SOURCE_CONN_CLIENT_SECRET = "source.conn.client.secret";
  public static final String SOURCE_CONN_CLIENT_ID = "source.conn.client.id";
  public static final String SOURCE_CONN_DOMAIN = "source.conn.domain";
  public static final String SOURCE_CONN_USERNAME = "source.conn.username";
  public static final String SOURCE_CONN_PASSWORD = "source.conn.password";
  public static final String SOURCE_CONN_SECURITY_TOKEN = "source.conn.security.token";
  public static final String SOURCE_CONN_HOST_NAME = "source.conn.host";
  public static final String SOURCE_CONN_VERSION = "source.conn.version";
  public static final String SOURCE_CONN_TIMEOUT = "source.conn.timeout";
  public static final String SOURCE_CONN_REST_URL = "source.conn.rest.url";
  public static final String SOURCE_CONN_USE_PROXY_URL = "source.conn.use.proxy.url";
  public static final String SOURCE_CONN_USE_PROXY_PORT = "source.conn.use.proxy.port";
  public static final String SOURCE_CONN_DRIVER = "source.conn.driver";
  public static final String SOURCE_CONN_PORT = "source.conn.port";
  public static final int SOURCE_CONN_DEFAULT_PORT = 22;

  /**
   * Source default configurations.
   */
  public static final long DEFAULT_WATERMARK_VALUE = -1;
  public static final int DEFAULT_MAX_NUMBER_OF_PARTITIONS = 20;
  public static final int DEFAULT_SOURCE_FETCH_SIZE = 1000;
  public static final String DEFAULT_WATERMARK_TYPE = "timestamp";
  public static final String DEFAULT_LOW_WATERMARK_BACKUP_SECONDS = "1000";
  public static final int DEFAULT_CONN_TIMEOUT = 500000;
  public static final String ESCAPE_CHARS_IN_COLUMN_NAME = "$,&";
  public static final String ESCAPE_CHARS_IN_TABLE_NAME = "$,&";
  public static final String DEFAULT_SOURCE_QUERYBASED_WATERMARK_PREDICATE_SYMBOL = "'$WATERMARK'";
  public static final String DEFAULT_SOURCE_QUERYBASED_IS_METADATA_COLUMN_CHECK_ENABLED = "true";
  public static final String DEFAULT_COLUMN_NAME_CASE = "NOCHANGE";
  public static final int DEFAULT_SOURCE_QUERYBASED_JDBC_RESULTSET_FETCH_SIZE = 1000;

  public static final String FILEBASED_REPORT_STATUS_ON_COUNT = "filebased.report.status.on.count";
  public static final int DEFAULT_FILEBASED_REPORT_STATUS_ON_COUNT = 10000;
  public static final String DEFAULT_SOURCE_TIMEZONE = "America/Los_Angeles";

  /**
   * Configuration properties used by the Hadoop MR job launcher.
   */
  public static final String MR_JOB_ROOT_DIR_KEY = "mr.job.root.dir";
  public static final String MR_JOB_MAX_MAPPERS_KEY = "mr.job.max.mappers";
  public static final String MR_REPORT_METRICS_AS_COUNTERS_KEY = "mr.report.metrics.as.counters";
  public static final boolean DEFAULT_MR_REPORT_METRICS_AS_COUNTERS = false;
  public static final int DEFAULT_MR_JOB_MAX_MAPPERS = 100;

  /**
   * Configuration properties for email settings.
   */
  public static final String ALERT_EMAIL_ENABLED_KEY = "email.alert.enabled";
  public static final String NOTIFICATION_EMAIL_ENABLED_KEY = "email.notification.enabled";
  public static final String EMAIL_HOST_KEY = "email.host";
  public static final String DEFAULT_EMAIL_HOST = "localhost";
  public static final String EMAIL_SMTP_PORT_KEY = "email.smtp.port";
  public static final String EMAIL_USER_KEY = "email.user";
  public static final String EMAIL_PASSWORD_KEY = "email.password";
  public static final String EMAIL_FROM_KEY = "email.from";
  public static final String EMAIL_TOS_KEY = "email.tos";

  /**
   * Configuration properties for compaction.
   */
  public static final String COMPACTION_PREFIX = "compaction.";
  public static final String COMPACTION_THREAD_POOL_SIZE = COMPACTION_PREFIX + "thread.pool.size";
  public static final int DEFAULT_COMPACTION_THREAD_POOL_SIZE = 20;
  public static final String COMPACTION_INPUT_DIR = COMPACTION_PREFIX + "input.dir";
  public static final String COMPACTION_INPUT_SUBDIR = COMPACTION_PREFIX + "input.subdir";
  public static final String DEFAULT_COMPACTION_INPUT_SUBDIR = StringUtils.EMPTY;
  public static final String COMPACTION_JOB_INPUT_DIR = COMPACTION_PREFIX + "job.input.dir";
  public static final String COMPACTION_DEST_DIR = COMPACTION_PREFIX + "dest.dir";
  public static final String COMPACTION_DEST_SUBDIR = COMPACTION_PREFIX + "dest.subdir";
  public static final String DEFAULT_COMPACTION_DEST_SUBDIR = StringUtils.EMPTY;
  public static final String COMPACTION_JOB_DEST_DIR = COMPACTION_PREFIX + "job.dest.dir";
  public static final String COMPACTION_TMP_DIR = COMPACTION_PREFIX + "tmp.dir";
  public static final String DEFAULT_COMPACTION_TMP_DIR = "/tmp";
  public static final String COMPACTION_JOB_TMP_DIR = COMPACTION_PREFIX + "job.tmp.dir";
  public static final String COMPACTION_BLACKLIST = COMPACTION_PREFIX + "blacklist";
  public static final String COMPACTION_WHITELIST = COMPACTION_PREFIX + "whitelist";
  public static final String COMPACTION_HIGH_PRIORITY_TOPICS = COMPACTION_PREFIX + "high.priority.topics";
  public static final String COMPACTION_NORMAL_PRIORITY_TOPICS = COMPACTION_PREFIX + "normal.priority.topics";
  public static final String COMPACTION_JOBPROPS_CREATOR_CLASS = COMPACTION_PREFIX + "jobprops.creator.class";
  public static final String DEFAULT_COMPACTION_JOBPROPS_CREATOR_CLASS =
      "gobblin.compaction.mapreduce.MRCompactorTimeBasedJobPropCreator";
  public static final String COMPACTION_TIMEBASED_FOLDER_PATTERN = COMPACTION_PREFIX + "timebased.folder.pattern";
  public static final String DEFAULT_COMPACTION_TIMEBASED_FOLDER_PATTERN = "YYYY/MM/dd";
  public static final String COMPACTION_TIMEZONE = COMPACTION_PREFIX + "timezone";
  public static final String DEFAULT_COMPACTION_TIMEZONE = "America/Los_Angeles";
  public static final String COMPACTION_TIMEBASED_MAX_TIME_AGO = COMPACTION_PREFIX + "timebased.max.time.ago";
  public static final String DEFAULT_COMPACTION_TIMEBASED_MAX_TIME_AGO = "5h";
  public static final String COMPACTION_TIMEBASED_MIN_TIME_AGO = COMPACTION_PREFIX + "timebased.min.time.ago";
  public static final String DEFAULT_COMPACTION_TIMEBASED_MIN_TIME_AGO = "1h";
  public static final String COMPACTION_TOPIC = COMPACTION_PREFIX + "topic";
  public static final String COMPACTION_OUTPUT_PERMISSION = COMPACTION_PREFIX + "output.permission";
  public static final int DEFAULT_COMPACTION_OUTPUT_PERMISSION = 0755;
  public static final String COMPACTION_TARGET_OUTPUT_FILE_SIZE = COMPACTION_PREFIX + "target.output.file.size";
  public static final long DEFAULT_COMPACTION_TARGET_OUTPUT_FILE_SIZE = 268435456;
  public static final String COMPACTION_MAX_NUM_REDUCERS = COMPACTION_PREFIX + "max.num.reducers";
  public static final int DEFAULT_COMPACTION_MAX_NUM_REDUCERS = 100;
  public static final String COMPACTION_MAPRED_MAX_SPLIT_SIZE = COMPACTION_PREFIX + "mapred.max.split.size";
  public static final long DEFAULT_COMPACTION_MAPRED_MAX_SPLIT_SIZE = 268435456;
  public static final String COMPACTION_MAPRED_MIN_SPLIT_SIZE = COMPACTION_PREFIX + "mapred.min.split.size";
  public static final long DEFAULT_COMPACTION_MAPRED_MIN_SPLIT_SIZE = 268435456;
  public static final String COMPACTION_AVRO_KEY_SCHEMA_LOC = COMPACTION_PREFIX + "avro.key.schema.loc";
  public static final String COMPACTION_USE_ALL_ATTRIBUTES = COMPACTION_PREFIX + "use.all.attributes";
  public static final boolean DEFAULT_COMPACTION_USE_ALL_ATTRIBUTES = false;
  public static final String COMPACTION_JOB_RUNNER_CLASS = COMPACTION_PREFIX + "job.runner.class";
  public static final String DEFAULT_COMPACTION_JOB_RUNNER_CLASS =
      "gobblin.compaction.mapreduce.avro.MRCompactorAvroKeyDedupJobRunner";
  public static final String COMPACTION_COMPACTOR_CLASS = COMPACTION_PREFIX + "compactor.class";
  public static final String DEFAULT_COMPACTION_COMPACTOR_CLASS = "gobblin.compaction.mapreduce.MRCompactor";
  public static final String COMPACTION_FILE_SYSTEM_URI = COMPACTION_PREFIX + "file.system.uri";
  public static final String COMPACTION_MR_JOB_TIMEOUT_MINUTES = COMPACTION_PREFIX + "mr.job.timeout.minutes";
  public static final int DEFAULT_COMPACTION_MR_JOB_TIMEOUT_MINUTES = Integer.MAX_VALUE;
  public static final String COMPACTION_COMPLETE_FILE_NAME = "_COMPACTION_COMPLETE";
  public static final String COMPACTION_ENABLE_SUCCESS_FILE = "mapreduce.fileoutputcommitter.marksuccessfuljobs";
  public static final String COMPACTION_OVERWRITE_OUTPUT_DIR = COMPACTION_PREFIX + "overwrite.output.dir";
  public static final boolean DEFAULT_COMPACTION_OVERWRITE_OUTPUT_DIR = false;
  public static final String COMPACTION_JARS = COMPACTION_PREFIX + "jars";

  /**
   * Common metrics configuration properties.
   */
  public static final String METRICS_CONFIGURATIONS_PREFIX = "metrics.";
  public static final String METRICS_LOG_DIR_KEY = METRICS_CONFIGURATIONS_PREFIX + "log.dir";
  public static final String METRICS_ENABLED_KEY = METRICS_CONFIGURATIONS_PREFIX + "enabled";
  public static final String DEFAULT_METRICS_ENABLED = Boolean.toString(true);
  public static final String METRICS_FILE_SUFFIX = METRICS_CONFIGURATIONS_PREFIX + "reporting.file.suffix";
  public static final String DEFAULT_METRICS_FILE_SUFFIX = "";
  public static final String METRICS_REPORTING_FILE_ENABLED_KEY = METRICS_CONFIGURATIONS_PREFIX
      + "reporting.file.enabled";
  public static final String DEFAULT_METRICS_REPORTING_FILE_ENABLED = Boolean.toString(false);
  public static final String METRICS_REPORTING_JMX_ENABLED_KEY = METRICS_CONFIGURATIONS_PREFIX
      + "reporting.jmx.enabled";
  public static final String DEFAULT_METRICS_REPORTING_JMX_ENABLED = Boolean.toString(false);
  public static final String METRICS_REPORTING_KAFKA_ENABLED_KEY = METRICS_CONFIGURATIONS_PREFIX
      + "reporting.kafka.enabled";
  public static final String DEFAULT_METRICS_REPORTING_KAFKA_ENABLED = Boolean.toString(false);
  public static final String METRICS_REPORTING_KAFKA_FORMAT = METRICS_CONFIGURATIONS_PREFIX + "reporting.kafka.format";
  public static final String DEFAULT_METRICS_REPORTING_KAFKA_FORMAT = "json";
  public static final String METRICS_REPORTING_KAFKA_USE_SCHEMA_REGISTRY = METRICS_CONFIGURATIONS_PREFIX
      + "reporting.kafka.avro.use.schema.registry";
  public static final String DEFAULT_METRICS_REPORTING_KAFKA_USE_SCHEMA_REGISTRY = Boolean.toString(false);
  public static final String METRICS_KAFKA_BROKERS = METRICS_CONFIGURATIONS_PREFIX + "reporting.kafka.brokers";
  // Topic used for both event and metric reporting.
  // Can be overriden by METRICS_KAFKA_TOPIC_METRICS and METRICS_KAFKA_TOPIC_EVENTS.
  public static final String METRICS_KAFKA_TOPIC = METRICS_CONFIGURATIONS_PREFIX + "reporting.kafka.topic";
  // Topic used only for metric reporting.
  public static final String METRICS_KAFKA_TOPIC_METRICS = METRICS_CONFIGURATIONS_PREFIX + "reporting.kafka.topic.metrics";
  // Topic used only for event reporting.
  public static final String METRICS_KAFKA_TOPIC_EVENTS = METRICS_CONFIGURATIONS_PREFIX + "reporting.kafka.topic.events";
  public static final String METRICS_CUSTOM_BUILDERS = METRICS_CONFIGURATIONS_PREFIX + "reporting.custom.builders";
  public static final String METRICS_REPORT_INTERVAL_KEY = METRICS_CONFIGURATIONS_PREFIX + "report.interval";
  public static final String DEFAULT_METRICS_REPORT_INTERVAL = Long.toString(TimeUnit.SECONDS.toMillis(30));

  /**
   * Rest server configuration properties.
   */
  public static final String REST_SERVER_HOST_KEY = "rest.server.host";
  public static final String DEFAULT_REST_SERVER_HOST = "localhost";
  public static final String REST_SERVER_PORT_KEY = "rest.server.port";
  public static final String DEFAULT_REST_SERVER_PORT = "8080";

  /**
   * MySQL job history store configuration properties.
   */
  public static final String JOB_HISTORY_STORE_ENABLED_KEY = "job.history.store.enabled";
  public static final String JOB_HISTORY_STORE_URL_KEY = "job.history.store.url";
  public static final String JOB_HISTORY_STORE_JDBC_DRIVER_KEY = "job.history.store.jdbc.driver";
  public static final String DEFAULT_JOB_HISTORY_STORE_JDBC_DRIVER = "com.mysql.jdbc.Driver";
  public static final String JOB_HISTORY_STORE_USER_KEY = "job.history.store.user";
  public static final String DEFAULT_JOB_HISTORY_STORE_USER = "gobblin";
  public static final String JOB_HISTORY_STORE_PASSWORD_KEY = "job.history.store.password";
  public static final String DEFAULT_JOB_HISTORY_STORE_PASSWORD = "gobblin";

  /**
   * Password encryption and decryption properties.
   */
  public static final String ENCRYPT_KEY_LOC = "encrypt.key.loc";
  public static final String ENCRYPT_USE_STRONG_ENCRYPTOR = "encrypt.use.strong.encryptor";
  public static final boolean DEFAULT_ENCRYPT_USE_STRONG_ENCRYPTOR = false;

  /**
   * Proxy Filesystem operation properties.
   */
  public static final String SHOULD_FS_PROXY_AS_USER = "should.fs.proxy.as.user";
  public static final boolean DEFAULT_SHOULD_FS_PROXY_AS_USER = false;
  public static final String FS_PROXY_AS_USER_NAME = "fs.proxy.as.user.name";
  public static final String FS_PROXY_AS_USER_TOKEN_FILE = "fs.proxy.as.user.token.file";
  public static final String SUPER_USER_NAME_TO_PROXY_AS_OTHERS = "super.user.name.to.proxy.as.others";
  public static final String SUPER_USER_KEY_TAB_LOCATION = "super.user.key.tab.location";

  /**
   * Other configuration properties.
   */
  public static final Charset DEFAULT_CHARSET_ENCODING = Charsets.UTF_8;
<<<<<<< HEAD

  /**
   * Amazon AWS S3 properties.
   */
  public static final String S3_SOURCE_BUCKET = "aws.s3.source.bucket";
  public static final String S3_SOURCE_PATH = "aws.s3.source.path";
  public static final String S3_PUBLISHER_BUCKET = "aws.s3.publisher.bucket";
  public static final String S3_PUBLISHER_PATH = "aws.s3.publisher.path";
  public static final String S3_PARTITIONS = "aws.s3.partitions";

  // Settings and defaults for the source date keyword
  public static final String S3_SOURCE_DATE_PATTERN = "aws.s3.source.date.pattern";
  public static final String DEFAULT_S3_SOURCE_DATE_PATTERN = "yyyy/MM/dd";
  public static final String S3_SOURCE_DATE_PLACEHOLDER = "aws.s3.source.date.placeholder";
  public static final String DEFAULT_S3_SOURCE_DATE_PLACEHOLDER = "{source-date}";
  public static final String S3_SOURCE_DATE_OFFSET = "aws.s3.source.date.offset";
  public static final int DEFAULT_S3_SOURCE_DATE_OFFSET = -1;
  /**
   * The number of days to look backwards in time to propagate any slower changes.
   * <p/>
   * This allows a user to set the number of days they want to look back beyond the date offset. For example, if the
   * system is set up with an offset of -1 and a lookback of 2, and the current date is June 19th, the system will
   * check the S3 source for objects published June 18th, but also will look for any files added to "directories"
   * from the 17th and 16th for changes.
   * <p/>
   * This is useful if you have systems with slow/eventual propagation, as it allows your system to process data as
   * it comes in - both a mixture of real-time and delayed inputs.
   * <p/>
   * The value should be an integer greater than or equal to 0, representing the number of days to look backwards.
   */
  public static final String S3_SOURCE_DATE_LOOKBACK = "aws.s3.source.date.lookback";
  public static final int DEFAULT_S3_SOURCE_DATE_LOOKBACK = 1;

  // Settings and defaults for the publisher date keyword
  public static final String S3_PUBLISHER_DATE_PATTERN = "aws.s3.publisher.date.pattern";
  public static final String DEFAULT_S3_PUBLISHER_DATE_PATTERN = "yyyy/MM/dd";
  public static final String S3_PUBLISHER_DATE_PLACEHOLDER = "aws.s3.publisher.date.placeholder";
  public static final String DEFAULT_S3_PUBLISHER_DATE_PLACEHOLDER = "{publisher-date}";
  public static final String S3_PUBLISHER_DATE_OFFSET = "aws.s3.publisher.date.offset";
  public static final int DEFAULT_S3_PUBLISHER_DATE_OFFSET = 0;

  public static final String S3_TIMESTAMP_PATTERN = "aws.s3.timestamp.pattern";
  public static final String DEFAULT_S3_TIMESTAMP_PATTERN = "yyyyMMdd-HHmmss";
  public static final String S3_TIMESTAMP_PLACEHOLDER = "{timestamp}";

  /**
   * If set to true, the publisher will append all files in the job together. Otherwise, it ships them back 1:1
   */
  public static final String S3_PUBLISHER_BATCH = "aws.s3.publisher.batch";
  public static final boolean DEFAULT_S3_PUBLISHER_BATCH = true;
  public static final String S3_PATH_DELIMITER = "aws.s3.path.delimiter";
  public static final String DEFAULT_S3_PATH_DELIMITER = "/";

  /**
   * The format of the file to write to S3.
   * If this is not set, the original filename is used.
   * <p/>
   * Can contain the following placeholders:
   * {counter} - an integer counter of files in run (does NOT guarantee unique keying - doesn't check existing keys)
   * <p/>
   * {@link ConfigurationKeys#S3_SOURCE_DATE_PLACEHOLDER}
   * <p/>
   * {@link ConfigurationKeys#DEFAULT_S3_PUBLISHER_DATE_PLACEHOLDER}
   */
  public static final String S3_PUBLISHER_FILENAME_FORMAT = "aws.s3.publisher.filename.format";
=======
  public static final String TEST_HARNESS_LAUNCHER_IMPL = "gobblin.testharness.launcher.impl";
>>>>>>> 6e1fb22d
}<|MERGE_RESOLUTION|>--- conflicted
+++ resolved
@@ -201,10 +201,7 @@
   public static final String WRITER_FILE_SYSTEM_URI = WRITER_PREFIX + ".fs.uri";
   public static final String WRITER_STAGING_DIR = WRITER_PREFIX + ".staging.dir";
   public static final String WRITER_OUTPUT_DIR = WRITER_PREFIX + ".output.dir";
-<<<<<<< HEAD
-=======
   // WRITER_FINAL_OUTPUT_PATH is used for internal purposes only to pass the absolute writer path to the publisher
->>>>>>> 6e1fb22d
   public static final String WRITER_FINAL_OUTPUT_PATH = WRITER_PREFIX + ".final.output.path";
   public static final String WRITER_BUILDER_CLASS = WRITER_PREFIX + ".builder.class";
   public static final String DEFAULT_WRITER_BUILDER_CLASS = "gobblin.writer.AvroDataWriterBuilder";
@@ -516,7 +513,7 @@
    * Other configuration properties.
    */
   public static final Charset DEFAULT_CHARSET_ENCODING = Charsets.UTF_8;
-<<<<<<< HEAD
+  public static final String TEST_HARNESS_LAUNCHER_IMPL = "gobblin.testharness.launcher.impl";
 
   /**
    * Amazon AWS S3 properties.
@@ -582,7 +579,4 @@
    * {@link ConfigurationKeys#DEFAULT_S3_PUBLISHER_DATE_PLACEHOLDER}
    */
   public static final String S3_PUBLISHER_FILENAME_FORMAT = "aws.s3.publisher.filename.format";
-=======
-  public static final String TEST_HARNESS_LAUNCHER_IMPL = "gobblin.testharness.launcher.impl";
->>>>>>> 6e1fb22d
 }