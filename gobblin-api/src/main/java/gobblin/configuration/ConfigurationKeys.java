--- conflicted
+++ resolved
@@ -451,12 +451,10 @@
   public static final String SOURCE_FILEBASED_FS_URI = "source.filebased.fs.uri";
   public static final String SOURCE_FILEBASED_PRESERVE_FILE_NAME = "source.filebased.preserve.file.name";
   public static final String SOURCE_FILEBASED_OPTIONAL_DOWNLOADER_CLASS = "source.filebased.downloader.class";
-<<<<<<< HEAD
   public static final String SOURCE_FILEBASED_ENCRYPTED_CONFIG_PATH = "source.filebased.encrypted";
-=======
+
   public static final String SOURCE_FILEBASED_FS_PRIOR_SNAPSHOT_REQUIRED = "source.filebased.fs.prior.snapshot.required";
   public static final boolean DEFAULT_SOURCE_FILEBASED_FS_PRIOR_SNAPSHOT_REQUIRED = false;
->>>>>>> 488a3c76
 
   /**
    * Configuration properties used internally by the KafkaSource.
