/*
 * Licensed to the Apache Software Foundation (ASF) under one or more
 * contributor license agreements.  See the NOTICE file distributed with
 * this work for additional information regarding copyright ownership.
 * The ASF licenses this file to You under the Apache License, Version 2.0
 * (the "License"); you may not use this file except in compliance with
 * the License.  You may obtain a copy of the License at
 *
 *    http://www.apache.org/licenses/LICENSE-2.0
 *
 * Unless required by applicable law or agreed to in writing, software
 * distributed under the License is distributed on an "AS IS" BASIS,
 * WITHOUT WARRANTIES OR CONDITIONS OF ANY KIND, either express or implied.
 * See the License for the specific language governing permissions and
 * limitations under the License.
 */

package gobblin.configuration;

import java.nio.charset.Charset;
import java.util.concurrent.TimeUnit;

import com.google.common.base.Charsets;


/**
 * A central place for all Gobblin configuration property keys.
 */
public class ConfigurationKeys {

  /**
   * System configuration properties.
   */
  // Default file system URI for all file storage
  // Overwritable by more specific configuration properties
  public static final String FS_URI_KEY = "fs.uri";

  // Local file system URI
  public static final String LOCAL_FS_URI = "file:///";

  // Comma-separated list of framework jars to include
  public static final String FRAMEWORK_JAR_FILES_KEY = "framework.jars";

  public static final String PST_TIMEZONE_NAME = "America/Los_Angeles";

  /**
   * State store configuration properties.
   */
  // State store type.  References an alias or factory class name
  public static final String STATE_STORE_TYPE_KEY = "state.store.type";
  public static final String DEFAULT_STATE_STORE_TYPE = "fs";
  public static final String STATE_STORE_TYPE_NOOP = "noop";

  // Root directory where task state files are stored
  public static final String STATE_STORE_ROOT_DIR_KEY = "state.store.dir";
  // File system URI for file-system-based task store
  public static final String STATE_STORE_FS_URI_KEY = "state.store.fs.uri";
  // Thread pool size for listing dataset state store
  public static final String THREADPOOL_SIZE_OF_LISTING_FS_DATASET_STATESTORE = "state.store.threadpoolSizeOfListingFsDatasetStateStore";
  public static final int DEFAULT_THREADPOOL_SIZE_OF_LISTING_FS_DATASET_STATESTORE = 10;
  // Enable / disable state store
  public static final String STATE_STORE_ENABLED = "state.store.enabled";
  public static final String STATE_STORE_COMPRESSED_VALUES_KEY = "state.store.compressedValues";
  public static final boolean DEFAULT_STATE_STORE_COMPRESSED_VALUES = true;
  // DB state store configuration
  public static final String STATE_STORE_DB_JDBC_DRIVER_KEY = "state.store.db.jdbc.driver";
  public static final String DEFAULT_STATE_STORE_DB_JDBC_DRIVER = "com.mysql.jdbc.Driver";
  // min idle time for eviction
  public static final String STATE_STORE_DB_CONN_MIN_EVICTABLE_IDLE_TIME_KEY =
      "state.store.db.conn.min.evictable.idle.time";
  public static final long DEFAULT_STATE_STORE_DB_CONN_MIN_EVICTABLE_IDLE_TIME = 5 * 60 * 1000;
  public static final String STATE_STORE_DB_URL_KEY = "state.store.db.url";
  public static final String STATE_STORE_DB_USER_KEY = "state.store.db.user";
  public static final String STATE_STORE_DB_PASSWORD_KEY = "state.store.db.password";
  public static final String STATE_STORE_DB_TABLE_KEY = "state.store.db.table";
  public static final String DEFAULT_STATE_STORE_DB_TABLE = "gobblin_job_state";

  public static final String DATASETURN_STATESTORE_NAME_PARSER = "state.store.datasetUrnStateStoreNameParser";

  /**
   * Job scheduler configuration properties.
   */
  // Job executor thread pool size
  public static final String JOB_EXECUTOR_THREAD_POOL_SIZE_KEY = "jobexecutor.threadpool.size";
  public static final int DEFAULT_JOB_EXECUTOR_THREAD_POOL_SIZE = 5;
  // Job configuration file monitor polling interval in milliseconds
  public static final String JOB_CONFIG_FILE_MONITOR_POLLING_INTERVAL_KEY = "jobconf.monitor.interval";
  public static final long DEFAULT_JOB_CONFIG_FILE_MONITOR_POLLING_INTERVAL = 30000;
  public static final long DISABLED_JOB_CONFIG_FILE_MONITOR_POLLING_INTERVAL = -1L;
  // Directory where all job configuration files are stored WHEN ALL confs reside in local FS.
  public static final String JOB_CONFIG_FILE_DIR_KEY = "jobconf.dir";

  // Path where all job configuration files stored
  public static final String JOB_CONFIG_FILE_GENERAL_PATH_KEY = "jobconf.fullyQualifiedPath" ;
  // Job configuration file extensions
  public static final String JOB_CONFIG_FILE_EXTENSIONS_KEY = "jobconf.extensions";
  public static final String DEFAULT_JOB_CONFIG_FILE_EXTENSIONS = "pull,job";
  // Whether the scheduler should wait for running jobs to complete during shutdown.
  // Note this only applies to jobs scheduled by the built-in Quartz-based job scheduler.
  public static final String SCHEDULER_WAIT_FOR_JOB_COMPLETION_KEY = "scheduler.wait.for.job.completion";
  public static final String DEFAULT_SCHEDULER_WAIT_FOR_JOB_COMPLETION = Boolean.TRUE.toString();


  /**
   * Task executor and state tracker configuration properties.
   */
  public static final String TASK_EXECUTOR_THREADPOOL_SIZE_KEY = "taskexecutor.threadpool.size";
  public static final String TASK_STATE_TRACKER_THREAD_POOL_CORE_SIZE_KEY = "tasktracker.threadpool.coresize";
  public static final String TASK_RETRY_THREAD_POOL_CORE_SIZE_KEY = "taskretry.threadpool.coresize";
  public static final int DEFAULT_TASK_EXECUTOR_THREADPOOL_SIZE = 2;
  public static final int DEFAULT_TASK_STATE_TRACKER_THREAD_POOL_CORE_SIZE = 1;
  public static final int DEFAULT_TASK_RETRY_THREAD_POOL_CORE_SIZE = 1;

  /**
   * Common flow configuration properties.
   */
  public static final String FLOW_NAME_KEY = "flow.name";
  public static final String FLOW_GROUP_KEY = "flow.group";
  public static final String FLOW_DESCRIPTION_KEY = "flow.description";
  public static final String FLOW_EXECUTION_ID_KEY = "flow.executionId";

  /**
   * Common topology configuration properties.
   */
  public static final String TOPOLOGY_NAME_KEY = "topology.name";
  public static final String TOPOLOGY_GROUP_KEY = "topology.group";
  public static final String TOPOLOGY_DESCRIPTION_KEY = "topology.description";

  /**
   * Common job configuration properties.
   */
  public static final String JOB_NAME_KEY = "job.name";
  public static final String JOB_GROUP_KEY = "job.group";
  public static final String JOB_DESCRIPTION_KEY = "job.description";
  // Job launcher type
  public static final String JOB_LAUNCHER_TYPE_KEY = "launcher.type";
  public static final String JOB_SCHEDULE_KEY = "job.schedule";
  public static final String JOB_LISTENERS_KEY = "job.listeners";
  // Type of the job lock
  public static final String JOB_LOCK_TYPE = "job.lock.type";
  //Directory that stores task staging data and task output data.
  public static final String TASK_DATA_ROOT_DIR_KEY = "task.data.root.dir";
  public static final String SOURCE_CLASS_KEY = "source.class";
  public static final String CONVERTER_CLASSES_KEY = "converter.classes";
  public static final String FORK_OPERATOR_CLASS_KEY = "fork.operator.class";
  public static final String DEFAULT_FORK_OPERATOR_CLASS = "gobblin.fork.IdentityForkOperator";
  public static final String JOB_COMMIT_POLICY_KEY = "job.commit.policy";
  public static final String DEFAULT_JOB_COMMIT_POLICY = "full";
  // If true, commit of different datasets will be performed in parallel
  // only turn on if publisher is thread-safe
  public static final String PARALLELIZE_DATASET_COMMIT = "job.commit.parallelize";
  public static final boolean DEFAULT_PARALLELIZE_DATASET_COMMIT = false;
  /** Only applicable if {@link #PARALLELIZE_DATASET_COMMIT} is true. */
  public static final String DATASET_COMMIT_THREADS = "job.commit.parallelCommits";
  public static final int DEFAULT_DATASET_COMMIT_THREADS = 20;

  public static final String WORK_UNIT_RETRY_POLICY_KEY = "workunit.retry.policy";
  public static final String WORK_UNIT_RETRY_ENABLED_KEY = "workunit.retry.enabled";
  public static final String JOB_RUN_ONCE_KEY = "job.runonce";
  public static final String JOB_DISABLED_KEY = "job.disabled";
  public static final String JOB_JAR_FILES_KEY = "job.jars";
  public static final String JOB_LOCAL_FILES_KEY = "job.local.files";
  public static final String JOB_HDFS_FILES_KEY = "job.hdfs.files";
  public static final String JOB_JAR_HDFS_FILES_KEY = "job.hdfs.jars";
  public static final String JOB_LOCK_ENABLED_KEY = "job.lock.enabled";
  public static final String JOB_MAX_FAILURES_KEY = "job.max.failures";
  public static final int DEFAULT_JOB_MAX_FAILURES = 1;
  public static final String MAX_TASK_RETRIES_KEY = "task.maxretries";
  public static final int DEFAULT_MAX_TASK_RETRIES = 5;
  public static final String TASK_RETRY_INTERVAL_IN_SEC_KEY = "task.retry.intervalinsec";
  public static final long DEFAULT_TASK_RETRY_INTERVAL_IN_SEC = 300;
  public static final String OVERWRITE_CONFIGS_IN_STATESTORE = "overwrite.configs.in.statestore";
  public static final boolean DEFAULT_OVERWRITE_CONFIGS_IN_STATESTORE = false;
  public static final String CLEANUP_STAGING_DATA_PER_TASK = "cleanup.staging.data.per.task";
  public static final boolean DEFAULT_CLEANUP_STAGING_DATA_PER_TASK = true;
  public static final String CLEANUP_STAGING_DATA_BY_INITIALIZER = "cleanup.staging.data.by.initializer";

  /** Optional, for user to specified which template to use, inside .job file */
  public static final String JOB_TEMPLATE_PATH = "job.template" ;

  /**
   * Configuration property used only for job configuration file's tempalte, inside .template file
   */
  public static final String REQUIRED_ATRRIBUTES_LIST = "gobblin.template.required_attributes";

  /**
   * Configuration properties used internally.
   */
  public static final String JOB_ID_KEY = "job.id";
  public static final String JOB_KEY_KEY = "job.key";
  public static final String TASK_ID_KEY = "task.id";
  public static final String TASK_KEY_KEY = "task.key";
  public static final String TASK_ATTEMPT_ID_KEY = "task.AttemptId";
  public static final String JOB_CONFIG_FILE_PATH_KEY = "job.config.path";
  public static final String TASK_FAILURE_EXCEPTION_KEY = "task.failure.exception";
  public static final String TASK_RETRIES_KEY = "task.retries";
  public static final String JOB_FAILURES_KEY = "job.failures";
  public static final String JOB_TRACKING_URL_KEY = "job.tracking.url";
  public static final String FORK_STATE_KEY = "fork.state";
  public static final String JOB_STATE_FILE_PATH_KEY = "job.state.file.path";
  public static final String JOB_STATE_DISTRIBUTED_CACHE_NAME = "job.state.distributed.cache.name";

  /**
   * Dataset-related configuration properties;
   */
  // This property is used to specify the URN of a dataset a job or WorkUnit extracts data for
  public static final String DATASET_URN_KEY = "dataset.urn";
  public static final String DEFAULT_DATASET_URN = "";

  /**
   * Work unit related configuration properties.
   */
  public static final String WORK_UNIT_LOW_WATER_MARK_KEY = "workunit.low.water.mark";
  public static final String WORK_UNIT_HIGH_WATER_MARK_KEY = "workunit.high.water.mark";
  public static final String WORK_UNIT_SKIP_KEY = "workunit.skip";

  /**
   * Work unit runtime state related configuration properties.
   */
  public static final String WORK_UNIT_WORKING_STATE_KEY = "workunit.working.state";
  public static final String WORK_UNIT_STATE_RUNTIME_HIGH_WATER_MARK = "workunit.state.runtime.high.water.mark";
  public static final String WORK_UNIT_STATE_ACTUAL_HIGH_WATER_MARK_KEY = "workunit.state.actual.high.water.mark";
  public static final String WORK_UNIT_DATE_PARTITION_KEY = "workunit.source.date.partition";

  /**
   * Watermark interval related configuration properties.
   */
  public static final String WATERMARK_INTERVAL_VALUE_KEY = "watermark.interval.value";

  /**
   * Extract related configuration properties.
   */
  public static final String EXTRACT_TABLE_TYPE_KEY = "extract.table.type";
  public static final String EXTRACT_NAMESPACE_NAME_KEY = "extract.namespace";
  public static final String EXTRACT_TABLE_NAME_KEY = "extract.table.name";
  public static final String EXTRACT_EXTRACT_ID_KEY = "extract.extract.id";
  public static final String EXTRACT_IS_FULL_KEY = "extract.is.full";
  public static final String EXTRACT_FULL_RUN_TIME_KEY = "extract.full.run.time";
  public static final String EXTRACT_PRIMARY_KEY_FIELDS_KEY = "extract.primary.key.fields";
  public static final String EXTRACT_DELTA_FIELDS_KEY = "extract.delta.fields";
  public static final String EXTRACT_SCHEMA = "extract.schema";
  public static final String EXTRACT_LIMIT_ENABLED_KEY = "extract.limit.enabled";
  public static final boolean DEFAULT_EXTRACT_LIMIT_ENABLED = false;

  /**
   * Converter configuration properties.
   */
  public static final String CONVERTER_AVRO_DATE_FORMAT = "converter.avro.date.format";
  public static final String CONVERTER_AVRO_DATE_TIMEZONE = "converter.avro.date.timezone";
  public static final String CONVERTER_AVRO_TIME_FORMAT = "converter.avro.time.format";
  public static final String CONVERTER_AVRO_TIMESTAMP_FORMAT = "converter.avro.timestamp.format";
  public static final String CONVERTER_AVRO_BINARY_CHARSET = "converter.avro.binary.charset";
  public static final String CONVERTER_AVRO_MAX_CONVERSION_FAILURES = "converter.avro.max.conversion.failures";
  public static final long DEFAULT_CONVERTER_AVRO_MAX_CONVERSION_FAILURES = 0;
  public static final String CONVERTER_CSV_TO_JSON_DELIMITER = "converter.csv.to.json.delimiter";
  public static final String CONVERTER_FILTER_FIELD_NAME = "converter.filter.field";
  public static final String CONVERTER_FILTER_FIELD_VALUE = "converter.filter.value";
  public static final String CONVERTER_IS_EPOCH_TIME_IN_SECONDS = "converter.is.epoch.time.in.seconds";
  public static final String CONVERTER_AVRO_EXTRACTOR_FIELD_PATH = "converter.avro.extractor.field.path";
  public static final String CONVERTER_STRING_FILTER_PATTERN = "converter.string.filter.pattern";
  public static final String CONVERTER_STRING_SPLITTER_DELIMITER = "converter.string.splitter.delimiter";
  public static final String CONVERTER_STRING_SPLITTER_SHOULD_TRIM_RESULTS = "converter.string.splitter.shouldITrimResults";
  public static final boolean DEFAULT_CONVERTER_STRING_SPLITTER_SHOULD_TRIM_RESULTS = false;
  public static final String CONVERTER_CSV_TO_JSON_ENCLOSEDCHAR = "converter.csv.to.json.enclosedchar";
  public static final String DEFAULT_CONVERTER_CSV_TO_JSON_ENCLOSEDCHAR = "\0";
  public static final String CONVERTER_AVRO_FIELD_PICK_FIELDS = "converter.avro.fields";
  public static final String CONVERTER_AVRO_JDBC_ENTRY_FIELDS_PAIRS = "converter.avro.jdbc.entry_fields_pairs";


  /**
   * Fork operator configuration properties.
   */
  public static final String FORK_BRANCHES_KEY = "fork.branches";
  public static final String FORK_BRANCH_NAME_KEY = "fork.branch.name";
  public static final String FORK_BRANCH_ID_KEY = "fork.branch.id";
  public static final String DEFAULT_FORK_BRANCH_NAME = "fork_";
  public static final String FORK_RECORD_QUEUE_CAPACITY_KEY = "fork.record.queue.capacity";
  public static final int DEFAULT_FORK_RECORD_QUEUE_CAPACITY = 100;
  public static final String FORK_RECORD_QUEUE_TIMEOUT_KEY = "fork.record.queue.timeout";
  public static final long DEFAULT_FORK_RECORD_QUEUE_TIMEOUT = 1000;
  public static final String FORK_RECORD_QUEUE_TIMEOUT_UNIT_KEY = "fork.record.queue.timeout.unit";
  public static final String DEFAULT_FORK_RECORD_QUEUE_TIMEOUT_UNIT = TimeUnit.MILLISECONDS.name();

  /**
   * Writer configuration properties.
   */
  public static final String WRITER_PREFIX = "writer";
  public static final String WRITER_DESTINATION_TYPE_KEY = WRITER_PREFIX + ".destination.type";
  public static final String WRITER_OUTPUT_FORMAT_KEY = WRITER_PREFIX + ".output.format";
  public static final String WRITER_FILE_SYSTEM_URI = WRITER_PREFIX + ".fs.uri";
  public static final String WRITER_STAGING_DIR = WRITER_PREFIX + ".staging.dir";
  public static final String WRITER_STAGING_TABLE = WRITER_PREFIX + ".staging.table";
  public static final String WRITER_TRUNCATE_STAGING_TABLE = WRITER_PREFIX + ".truncate.staging.table";
  public static final String WRITER_OUTPUT_DIR = WRITER_PREFIX + ".output.dir";
  public static final String WRITER_BUILDER_CLASS = WRITER_PREFIX + ".builder.class";
  public static final String DEFAULT_WRITER_BUILDER_CLASS = "gobblin.writer.AvroDataWriterBuilder";
  public static final String WRITER_FILE_NAME = WRITER_PREFIX + ".file.name";
  public static final String WRITER_FILE_PATH = WRITER_PREFIX + ".file.path";
  public static final String WRITER_FILE_PATH_TYPE = WRITER_PREFIX + ".file.path.type";
  public static final String WRITER_FILE_OWNER = WRITER_PREFIX + ".file.owner";
  public static final String WRITER_FILE_GROUP = WRITER_PREFIX + ".file.group";
  public static final String WRITER_FILE_REPLICATION_FACTOR = WRITER_PREFIX + ".file.replication.factor";
  public static final String WRITER_FILE_BLOCK_SIZE = WRITER_PREFIX + ".file.block.size";
  public static final String WRITER_FILE_PERMISSIONS = WRITER_PREFIX + ".file.permissions";
  public static final String WRITER_DIR_PERMISSIONS = WRITER_PREFIX + ".dir.permissions";
  public static final String WRITER_BUFFER_SIZE = WRITER_PREFIX + ".buffer.size";
  public static final String WRITER_PRESERVE_FILE_NAME = WRITER_PREFIX + ".preserve.file.name";
  public static final String WRITER_DEFLATE_LEVEL = WRITER_PREFIX + ".deflate.level";
  public static final String WRITER_CODEC_TYPE = WRITER_PREFIX + ".codec.type";
  public static final String WRITER_EAGER_INITIALIZATION_KEY = WRITER_PREFIX + ".eager.initialization";
  public static final String WRITER_PARTITIONER_CLASS = WRITER_PREFIX + ".partitioner.class";
  public static final boolean DEFAULT_WRITER_EAGER_INITIALIZATION = false;
  public static final String WRITER_GROUP_NAME = WRITER_PREFIX + ".group.name";
  public static final String DEFAULT_WRITER_FILE_BASE_NAME = "part";
  public static final int DEFAULT_DEFLATE_LEVEL = 9;
  public static final int DEFAULT_BUFFER_SIZE = 4096;
  public static final String DEFAULT_WRITER_FILE_PATH_TYPE = "default";
  public static final String SIMPLE_WRITER_DELIMITER = "simple.writer.delimiter";
  public static final String SIMPLE_WRITER_PREPEND_SIZE = "simple.writer.prepend.size";

  // Internal use only - used to send metadata to publisher
  public static final String WRITER_METADATA_KEY = WRITER_PREFIX + "._internal.metadata";
  public static final String WRITER_PARTITION_PATH_KEY = WRITER_PREFIX + "._internal.partition.path";

  /**
   * Writer configuration properties used internally.
   */
  public static final String WRITER_FINAL_OUTPUT_FILE_PATHS = WRITER_PREFIX + ".final.output.file.paths";
  public static final String WRITER_RECORDS_WRITTEN = WRITER_PREFIX + ".records.written";
  public static final String WRITER_BYTES_WRITTEN = WRITER_PREFIX + ".bytes.written";
  public static final String WRITER_EARLIEST_TIMESTAMP = WRITER_PREFIX + ".earliest.timestamp";
  public static final String WRITER_AVERAGE_TIMESTAMP = WRITER_PREFIX + ".average.timestamp";

  /**
   * Configuration properties used by the quality checker.
   */
  public static final String QUALITY_CHECKER_PREFIX = "qualitychecker";
  public static final String TASK_LEVEL_POLICY_LIST = QUALITY_CHECKER_PREFIX + ".task.policies";
  public static final String TASK_LEVEL_POLICY_LIST_TYPE = QUALITY_CHECKER_PREFIX + ".task.policy.types";
  public static final String ROW_LEVEL_POLICY_LIST = QUALITY_CHECKER_PREFIX + ".row.policies";
  public static final String ROW_LEVEL_POLICY_LIST_TYPE = QUALITY_CHECKER_PREFIX + ".row.policy.types";
  public static final String ROW_LEVEL_ERR_FILE = QUALITY_CHECKER_PREFIX + ".row.err.file";
  public static final String QUALITY_CHECKER_TIMEZONE = QUALITY_CHECKER_PREFIX + ".timezone";
  public static final String DEFAULT_QUALITY_CHECKER_TIMEZONE = PST_TIMEZONE_NAME;
  public static final String CLEAN_ERR_DIR = QUALITY_CHECKER_PREFIX + ".clean.err.dir";
  public static final boolean DEFAULT_CLEAN_ERR_DIR = false;

  /**
   * Configuration properties used by the row count policies.
   */
  public static final String EXTRACTOR_ROWS_EXTRACTED = QUALITY_CHECKER_PREFIX + ".rows.extracted";
  public static final String EXTRACTOR_ROWS_EXPECTED = QUALITY_CHECKER_PREFIX + ".rows.expected";
  public static final String WRITER_ROWS_WRITTEN = QUALITY_CHECKER_PREFIX + ".rows.written";
  public static final String ROW_COUNT_RANGE = QUALITY_CHECKER_PREFIX + ".row.count.range";

  /**
   * Configuration properties for the task status.
   */
  public static final String TASK_STATUS_REPORT_INTERVAL_IN_MS_KEY = "task.status.reportintervalinms";
  public static final long DEFAULT_TASK_STATUS_REPORT_INTERVAL_IN_MS = 30000;

  /**
   * Configuration properties for the data publisher.
   */
  public static final String DATA_PUBLISHER_PREFIX = "data.publisher";

  /**
   * Metadata configuration
   *
   * PUBLISH_WRITER_METADATA_KEY: Whether or not to publish writer-generated metadata
   * PUBLISH_WRITER_METADATA_MERGER_NAME_KEY: Class to use to merge writer-generated metadata.
   */
  public static final String DATA_PUBLISH_WRITER_METADATA_KEY = DATA_PUBLISHER_PREFIX + ".metadata.publish.writer";
  public static final String DATA_PUBLISH_WRITER_METADATA_MERGER_NAME_KEY = DATA_PUBLISHER_PREFIX + ".metadata.publish.writer.merger.class";

  /**
   * Metadata configuration properties used internally
   */
  public static final String DATA_PUBLISH_WRITER_METADATA_MERGER_NAME_DEFAULT = "gobblin.metadata.types.GlobalMetadataJsonMerger";
  public static final String DATA_PUBLISHER_METADATA_OUTPUT_DIR =  DATA_PUBLISHER_PREFIX + ".metadata.output.dir";
  //Metadata String in the configuration file
  public static final String DATA_PUBLISHER_METADATA_STR = DATA_PUBLISHER_PREFIX + ".metadata.string";
  public static final String DATA_PUBLISHER_METADATA_OUTPUT_FILE = DATA_PUBLISHER_PREFIX + ".metadata.output_file";

  /**
   * @deprecated Use {@link #TASK_DATA_PUBLISHER_TYPE} and {@link #JOB_DATA_PUBLISHER_TYPE}.
   */
  @Deprecated
  public static final String DATA_PUBLISHER_TYPE = DATA_PUBLISHER_PREFIX + ".type";
  public static final String JOB_DATA_PUBLISHER_TYPE = DATA_PUBLISHER_PREFIX + ".job.type";
  public static final String TASK_DATA_PUBLISHER_TYPE = DATA_PUBLISHER_PREFIX + ".task.type";
  public static final String DEFAULT_DATA_PUBLISHER_TYPE = "gobblin.publisher.BaseDataPublisher";
  public static final String DATA_PUBLISHER_FILE_SYSTEM_URI = DATA_PUBLISHER_PREFIX + ".fs.uri";
  public static final String DATA_PUBLISHER_FINAL_DIR = DATA_PUBLISHER_PREFIX + ".final.dir";
  public static final String DATA_PUBLISHER_APPEND_EXTRACT_TO_FINAL_DIR = DATA_PUBLISHER_PREFIX + ".appendExtractToFinalDir";
  public static final boolean DEFAULT_DATA_PUBLISHER_APPEND_EXTRACT_TO_FINAL_DIR = true;
  public static final String DATA_PUBLISHER_REPLACE_FINAL_DIR = DATA_PUBLISHER_PREFIX + ".replace.final.dir";
  public static final String DATA_PUBLISHER_FINAL_NAME = DATA_PUBLISHER_PREFIX + ".final.name";
  public static final String DATA_PUBLISHER_OVERWRITE_ENABLED = DATA_PUBLISHER_PREFIX + ".overwrite.enabled";
  // This property is used to specify the owner group of the data publisher final output directory
  public static final String DATA_PUBLISHER_FINAL_DIR_GROUP = DATA_PUBLISHER_PREFIX + ".final.dir.group";
  public static final String DATA_PUBLISHER_PERMISSIONS = DATA_PUBLISHER_PREFIX + ".permissions";
  public static final String PUBLISH_DATA_AT_JOB_LEVEL = "publish.data.at.job.level";
  public static final boolean DEFAULT_PUBLISH_DATA_AT_JOB_LEVEL = true;
  public static final String PUBLISHER_DIRS = DATA_PUBLISHER_PREFIX + ".output.dirs";
  public static final String DATA_PUBLISHER_CAN_BE_SKIPPED = DATA_PUBLISHER_PREFIX + ".canBeSkipped";
  public static final boolean DEFAULT_DATA_PUBLISHER_CAN_BE_SKIPPED = false;

  /**
   * Configuration properties used by the extractor.
   */
  public static final String SOURCE_ENTITY = "source.entity";

  // Comma-separated source entity names
  public static final String SOURCE_ENTITIES = "source.entities";
  public static final String SOURCE_TIMEZONE = "source.timezone";
  public static final String SOURCE_SCHEMA = "source.schema";
  public static final String SOURCE_MAX_NUMBER_OF_PARTITIONS = "source.max.number.of.partitions";
  public static final String SOURCE_SKIP_FIRST_RECORD = "source.skip.first.record";
  public static final String SOURCE_COLUMN_NAME_CASE = "source.column.name.case";

  /**
   * Configuration properties used by the QueryBasedExtractor.
   */
  public static final String SOURCE_QUERYBASED_WATERMARK_TYPE = "source.querybased.watermark.type";
  public static final String SOURCE_QUERYBASED_HOUR_COLUMN = "source.querybased.hour.column";
  public static final String SOURCE_QUERYBASED_SKIP_HIGH_WATERMARK_CALC = "source.querybased.skip.high.watermark.calc";
  public static final String SOURCE_QUERYBASED_QUERY = "source.querybased.query";
  public static final String SOURCE_QUERYBASED_EXCLUDED_COLUMNS = "source.querybased.excluded.columns";
  public static final String SOURCE_QUERYBASED_IS_HOURLY_EXTRACT = "source.querybased.hourly.extract";
  public static final String SOURCE_QUERYBASED_EXTRACT_TYPE = "source.querybased.extract.type";
  public static final String SOURCE_QUERYBASED_PARTITION_INTERVAL = "source.querybased.partition.interval";
  public static final String SOURCE_QUERYBASED_START_VALUE = "source.querybased.start.value";
  public static final String SOURCE_QUERYBASED_END_VALUE = "source.querybased.end.value";
  public static final String SOURCE_QUERYBASED_APPEND_MAX_WATERMARK_LIMIT =
      "source.querybased.append.max.watermark.limit";
  public static final String SOURCE_QUERYBASED_IS_WATERMARK_OVERRIDE = "source.querybased.is.watermark.override";
  public static final String SOURCE_QUERYBASED_LOW_WATERMARK_BACKUP_SECS =
      "source.querybased.low.watermark.backup.secs";
  public static final String SOURCE_QUERYBASED_SCHEMA = "source.querybased.schema";
  public static final String SOURCE_QUERYBASED_FETCH_SIZE = "source.querybased.fetch.size";
  public static final String SOURCE_QUERYBASED_IS_SPECIFIC_API_ACTIVE = "source.querybased.is.specific.api.active";
  public static final String SOURCE_QUERYBASED_SKIP_COUNT_CALC = "source.querybased.skip.count.calc";
  public static final String SOURCE_QUERYBASED_IS_METADATA_COLUMN_CHECK_ENABLED =
      "source.querybased.is.metadata.column.check.enabled";
  public static final String SOURCE_QUERYBASED_IS_COMPRESSION_ENABLED = "source.querybased.is.compression.enabled";
  public static final String SOURCE_QUERYBASED_JDBC_RESULTSET_FETCH_SIZE =
      "source.querybased.jdbc.resultset.fetch.size";
  public static final String SOURCE_QUERYBASED_ALLOW_REMOVE_UPPER_BOUNDS = "source.querybased.allowRemoveUpperBounds";

  /**
   * Configuration properties used by the FileBasedExtractor
   */
  public static final String SOURCE_FILEBASED_DATA_DIRECTORY = "source.filebased.data.directory";
  public static final String SOURCE_FILEBASED_FILES_TO_PULL = "source.filebased.files.to.pull";
  public static final String SOURCE_FILEBASED_FS_SNAPSHOT = "source.filebased.fs.snapshot";
  public static final String SOURCE_FILEBASED_FS_URI = "source.filebased.fs.uri";
  public static final String SOURCE_FILEBASED_PRESERVE_FILE_NAME = "source.filebased.preserve.file.name";
  public static final String SOURCE_FILEBASED_OPTIONAL_DOWNLOADER_CLASS = "source.filebased.downloader.class";
  public static final String SOURCE_FILEBASED_ENCRYPTED_CONFIG_PATH = "source.filebased.encrypted";

  public static final String SOURCE_FILEBASED_FS_PRIOR_SNAPSHOT_REQUIRED = "source.filebased.fs.prior.snapshot.required";
  public static final boolean DEFAULT_SOURCE_FILEBASED_FS_PRIOR_SNAPSHOT_REQUIRED = false;

  /**
   * Configuration properties used internally by the KafkaSource.
   */
  public static final String OFFSET_TOO_EARLY_COUNT = "offset.too.early.count";
  public static final String OFFSET_TOO_LATE_COUNT = "offset.too.late.count";
  public static final String FAIL_TO_GET_OFFSET_COUNT = "fail.to.get.offset.count";

  /**
   * Configuration properties used internally by the KafkaExtractor.
   */
  public static final String ERROR_PARTITION_COUNT = "error.partition.count";
  public static final String ERROR_MESSAGE_UNDECODABLE_COUNT = "error.message.undecodable.count";

  /**
   * Configuration properties for source connection.
   */
  public static final String SOURCE_CONN_PREFIX = "source.conn.";
  public static final String SOURCE_CONN_USE_AUTHENTICATION = SOURCE_CONN_PREFIX + "use.authentication";
  public static final String SOURCE_CONN_PRIVATE_KEY = SOURCE_CONN_PREFIX + "private.key";
  public static final String SOURCE_CONN_KNOWN_HOSTS = SOURCE_CONN_PREFIX + "known.hosts";
  public static final String SOURCE_CONN_CLIENT_SECRET = SOURCE_CONN_PREFIX + "client.secret";
  public static final String SOURCE_CONN_CLIENT_ID = SOURCE_CONN_PREFIX + "client.id";
  public static final String SOURCE_CONN_DOMAIN = SOURCE_CONN_PREFIX + "domain";
  public static final String SOURCE_CONN_USERNAME = SOURCE_CONN_PREFIX + "username";
  public static final String SOURCE_CONN_PASSWORD = SOURCE_CONN_PREFIX + "password";
  public static final String SOURCE_CONN_SECURITY_TOKEN = SOURCE_CONN_PREFIX + "security.token";
  public static final String SOURCE_CONN_HOST_NAME = SOURCE_CONN_PREFIX + "host";
  public static final String SOURCE_CONN_VERSION = SOURCE_CONN_PREFIX + "version";
  public static final String SOURCE_CONN_TIMEOUT = SOURCE_CONN_PREFIX + "timeout";
  public static final String SOURCE_CONN_REST_URL = SOURCE_CONN_PREFIX + "rest.url";
  public static final String SOURCE_CONN_USE_PROXY_URL = SOURCE_CONN_PREFIX + "use.proxy.url";
  public static final String SOURCE_CONN_USE_PROXY_PORT = SOURCE_CONN_PREFIX + "use.proxy.port";
  public static final String SOURCE_CONN_DRIVER = SOURCE_CONN_PREFIX + "driver";
  public static final String SOURCE_CONN_PORT = SOURCE_CONN_PREFIX + "port";
  public static final int SOURCE_CONN_DEFAULT_PORT = 22;
  public static final String SOURCE_CONN_SID = SOURCE_CONN_PREFIX + "sid";
  public static final String SOURCE_CONN_REFRESH_TOKEN = SOURCE_CONN_PREFIX + "refresh.token";


  /**
   * Source default configurations.
   */
  public static final long DEFAULT_WATERMARK_VALUE = -1;
  public static final int DEFAULT_MAX_NUMBER_OF_PARTITIONS = 20;
  public static final int DEFAULT_SOURCE_FETCH_SIZE = 1000;
  public static final String DEFAULT_WATERMARK_TYPE = "timestamp";
  public static final String DEFAULT_LOW_WATERMARK_BACKUP_SECONDS = "1000";
  public static final int DEFAULT_CONN_TIMEOUT = 500000;
  public static final String ESCAPE_CHARS_IN_COLUMN_NAME = "$,&";
  public static final String ESCAPE_CHARS_IN_TABLE_NAME = "$,&";
  public static final String DEFAULT_SOURCE_QUERYBASED_WATERMARK_PREDICATE_SYMBOL = "'$WATERMARK'";
  public static final String DEFAULT_SOURCE_QUERYBASED_IS_METADATA_COLUMN_CHECK_ENABLED = "true";
  public static final String DEFAULT_COLUMN_NAME_CASE = "NOCHANGE";
  public static final int DEFAULT_SOURCE_QUERYBASED_JDBC_RESULTSET_FETCH_SIZE = 1000;

  public static final String FILEBASED_REPORT_STATUS_ON_COUNT = "filebased.report.status.on.count";
  public static final int DEFAULT_FILEBASED_REPORT_STATUS_ON_COUNT = 10000;
  public static final String DEFAULT_SOURCE_TIMEZONE = PST_TIMEZONE_NAME;

  /**
   * Configuration properties used by the Hadoop MR job launcher.
   */
  public static final String MR_JOB_ROOT_DIR_KEY = "mr.job.root.dir";
  /** Specifies a static location in HDFS to upload jars to. Useful for sharing jars across different Gobblin runs.*/
  public static final String MR_JARS_DIR = "mr.jars.dir";
  public static final String MR_JOB_MAX_MAPPERS_KEY = "mr.job.max.mappers";
  public static final String MR_REPORT_METRICS_AS_COUNTERS_KEY = "mr.report.metrics.as.counters";
  public static final boolean DEFAULT_MR_REPORT_METRICS_AS_COUNTERS = false;
  public static final int DEFAULT_MR_JOB_MAX_MAPPERS = 100;
  public static final String DEFAULT_ENABLE_MR_SPECULATIVE_EXECUTION = "false";

  /**
   * Configuration properties used by the distributed job launcher.
   */
  public static final String TASK_STATE_COLLECTOR_INTERVAL_SECONDS = "task.state.collector.interval.secs";
  public static final int DEFAULT_TASK_STATE_COLLECTOR_INTERVAL_SECONDS = 60;

  /**
   * Configuration properties for email settings.
   */
  public static final String ALERT_EMAIL_ENABLED_KEY = "email.alert.enabled";
  public static final String NOTIFICATION_EMAIL_ENABLED_KEY = "email.notification.enabled";
  public static final String EMAIL_HOST_KEY = "email.host";
  public static final String DEFAULT_EMAIL_HOST = "localhost";
  public static final String EMAIL_SMTP_PORT_KEY = "email.smtp.port";
  public static final String EMAIL_USER_KEY = "email.user";
  public static final String EMAIL_PASSWORD_KEY = "email.password";
  public static final String EMAIL_FROM_KEY = "email.from";
  public static final String EMAIL_TOS_KEY = "email.tos";

  /**
   * Common metrics configuration properties.
   */
  public static final String METRICS_CONFIGURATIONS_PREFIX = "metrics.";
  public static final String METRICS_ENABLED_KEY = METRICS_CONFIGURATIONS_PREFIX + "enabled";
  public static final String DEFAULT_METRICS_ENABLED = Boolean.toString(true);
  public static final String METRICS_REPORT_INTERVAL_KEY = METRICS_CONFIGURATIONS_PREFIX + "report.interval";
  public static final String DEFAULT_METRICS_REPORT_INTERVAL = Long.toString(TimeUnit.SECONDS.toMillis(30));
  public static final String METRIC_CONTEXT_NAME_KEY = "metrics.context.name";

  // File-based reporting
  public static final String METRICS_REPORTING_FILE_ENABLED_KEY =
      METRICS_CONFIGURATIONS_PREFIX + "reporting.file.enabled";
  public static final String DEFAULT_METRICS_REPORTING_FILE_ENABLED = Boolean.toString(false);
  public static final String METRICS_LOG_DIR_KEY = METRICS_CONFIGURATIONS_PREFIX + "log.dir";
  public static final String METRICS_FILE_SUFFIX = METRICS_CONFIGURATIONS_PREFIX + "reporting.file.suffix";
  public static final String DEFAULT_METRICS_FILE_SUFFIX = "";

  // JMX-based reporting
  public static final String METRICS_REPORTING_JMX_ENABLED_KEY =
      METRICS_CONFIGURATIONS_PREFIX + "reporting.jmx.enabled";
  public static final String DEFAULT_METRICS_REPORTING_JMX_ENABLED = Boolean.toString(false);

  // Kafka-based reporting
  public static final String METRICS_REPORTING_KAFKA_ENABLED_KEY =
      METRICS_CONFIGURATIONS_PREFIX + "reporting.kafka.enabled";
  public static final String DEFAULT_METRICS_REPORTING_KAFKA_ENABLED = Boolean.toString(false);
  public static final String DEFAULT_METRICS_REPORTING_KAFKA_REPORTER_CLASS = "gobblin.metrics.kafka.KafkaReporterFactory";
  public static final String METRICS_REPORTING_KAFKA_FORMAT = METRICS_CONFIGURATIONS_PREFIX + "reporting.kafka.format";
  public static final String DEFAULT_METRICS_REPORTING_KAFKA_FORMAT = "json";
  public static final String METRICS_REPORTING_KAFKA_USE_SCHEMA_REGISTRY =
      METRICS_CONFIGURATIONS_PREFIX + "reporting.kafka.avro.use.schema.registry";
  public static final String DEFAULT_METRICS_REPORTING_KAFKA_USE_SCHEMA_REGISTRY = Boolean.toString(false);
  public static final String METRICS_KAFKA_BROKERS = METRICS_CONFIGURATIONS_PREFIX + "reporting.kafka.brokers";
  // Topic used for both event and metric reporting.
  // Can be overriden by METRICS_KAFKA_TOPIC_METRICS and METRICS_KAFKA_TOPIC_EVENTS.
  public static final String METRICS_KAFKA_TOPIC = METRICS_CONFIGURATIONS_PREFIX + "reporting.kafka.topic";
  // Topic used only for metric reporting.
  public static final String METRICS_KAFKA_TOPIC_METRICS =
      METRICS_CONFIGURATIONS_PREFIX + "reporting.kafka.topic.metrics";
  // Topic used only for event reporting.
  public static final String METRICS_KAFKA_TOPIC_EVENTS =
      METRICS_CONFIGURATIONS_PREFIX + "reporting.kafka.topic.events";

  //Graphite-based reporting
  public static final String METRICS_REPORTING_GRAPHITE_METRICS_ENABLED_KEY =
      METRICS_CONFIGURATIONS_PREFIX + "reporting.graphite.metrics.enabled";
  public static final String DEFAULT_METRICS_REPORTING_GRAPHITE_METRICS_ENABLED = Boolean.toString(false);
  public static final String METRICS_REPORTING_GRAPHITE_EVENTS_ENABLED_KEY =
      METRICS_CONFIGURATIONS_PREFIX + "reporting.graphite.events.enabled";
  public static final String DEFAULT_METRICS_REPORTING_GRAPHITE_EVENTS_ENABLED = Boolean.toString(false);
  public static final String METRICS_REPORTING_GRAPHITE_HOSTNAME =
      METRICS_CONFIGURATIONS_PREFIX + "reporting.graphite.hostname";
  public static final String METRICS_REPORTING_GRAPHITE_PORT =
      METRICS_CONFIGURATIONS_PREFIX + "reporting.graphite.port";
  public static final String DEFAULT_METRICS_REPORTING_GRAPHITE_PORT = "2003";
  public static final String METRICS_REPORTING_GRAPHITE_EVENTS_PORT =
      METRICS_CONFIGURATIONS_PREFIX + "reporting.graphite.events.port";
  public static final String METRICS_REPORTING_GRAPHITE_EVENTS_VALUE_AS_KEY =
      METRICS_CONFIGURATIONS_PREFIX + "reporting.graphite.events.value.as.key";
  public static final String DEFAULT_METRICS_REPORTING_GRAPHITE_EVENTS_VALUE_AS_KEY = Boolean.toString(false);
  public static final String METRICS_REPORTING_GRAPHITE_SENDING_TYPE =
      METRICS_CONFIGURATIONS_PREFIX + "reporting.graphite.sending.type";
<<<<<<< HEAD
  public static final String METRICS_REPORTING_GRAPHITE_PREFIX = METRICS_CONFIGURATIONS_PREFIX
          + "reporting.graphite.prefix";
  public static final String DEFAULT_METRICS_REPORTING_GRAPHITE_PREFIX = "";

=======
  public static final String METICS_REPORTING_GRAPHITE_PREFIX = METRICS_CONFIGURATIONS_PREFIX
          + "reporting.graphite.prefix";
>>>>>>> 020bc52f
  public static final String DEFAULT_METRICS_REPORTING_GRAPHITE_SENDING_TYPE = "TCP";

  //InfluxDB-based reporting
  public static final String METRICS_REPORTING_INFLUXDB_METRICS_ENABLED_KEY =
      METRICS_CONFIGURATIONS_PREFIX + "reporting.influxdb.metrics.enabled";
  public static final String DEFAULT_METRICS_REPORTING_INFLUXDB_METRICS_ENABLED = Boolean.toString(false);
  public static final String METRICS_REPORTING_INFLUXDB_EVENTS_ENABLED_KEY =
      METRICS_CONFIGURATIONS_PREFIX + "reporting.influxdb.events.enabled";
  public static final String DEFAULT_METRICS_REPORTING_INFLUXDB_EVENTS_ENABLED = Boolean.toString(false);
  public static final String METRICS_REPORTING_INFLUXDB_URL =
      METRICS_CONFIGURATIONS_PREFIX + "reporting.influxdb.url";
  public static final String METRICS_REPORTING_INFLUXDB_DATABASE =
      METRICS_CONFIGURATIONS_PREFIX + "reporting.influxdb.database";
  public static final String METRICS_REPORTING_INFLUXDB_EVENTS_DATABASE =
      METRICS_CONFIGURATIONS_PREFIX + "reporting.influxdb.events.database";
  public static final String METRICS_REPORTING_INFLUXDB_USER =
      METRICS_CONFIGURATIONS_PREFIX + "reporting.influxdb.user";
  public static final String METRICS_REPORTING_INFLUXDB_PASSWORD =
      METRICS_CONFIGURATIONS_PREFIX + "reporting.influxdb.password";
  public static final String METRICS_REPORTING_INFLUXDB_SENDING_TYPE =
      METRICS_CONFIGURATIONS_PREFIX + "reporting.influxdb.sending.type";
  public static final String DEFAULT_METRICS_REPORTING_INFLUXDB_SENDING_TYPE = "TCP";

  //Custom-reporting
  public static final String METRICS_CUSTOM_BUILDERS = METRICS_CONFIGURATIONS_PREFIX + "reporting.custom.builders";

  /**
   * Rest server configuration properties.
   */
  public static final String REST_SERVER_HOST_KEY = "rest.server.host";
  public static final String DEFAULT_REST_SERVER_HOST = "localhost";
  public static final String REST_SERVER_PORT_KEY = "rest.server.port";
  public static final String DEFAULT_REST_SERVER_PORT = "8080";
  public static final String REST_SERVER_ADVERTISED_URI_KEY = "rest.server.advertised.uri";

  /**
   * Admin server configuration properties.
   */
  public static final String ADMIN_SERVER_ENABLED_KEY = "admin.server.enabled";
  public static final String ADMIN_SERVER_HOST_KEY = "admin.server.host";
  public static final String DEFAULT_ADMIN_SERVER_HOST = "localhost";
  public static final String ADMIN_SERVER_PORT_KEY = "admin.server.port";
  public static final String DEFAULT_ADMIN_SERVER_PORT = "8000";

  /**
   * Kafka job configurations.
   */
  public static final String KAFKA_BROKERS = "kafka.brokers";
  public static final String KAFKA_SOURCE_WORK_UNITS_CREATION_THREADS = "kafka.source.work.units.creation.threads";
  public static final int KAFKA_SOURCE_WORK_UNITS_CREATION_DEFAULT_THREAD_COUNT = 30;

  /**
   * Job execution info server and history store configuration properties.
   */
  // If job execution info server is enabled
  public static final String JOB_EXECINFO_SERVER_ENABLED_KEY = "job.execinfo.server.enabled";
  public static final String JOB_HISTORY_STORE_ENABLED_KEY = "job.history.store.enabled";
  public static final String JOB_HISTORY_STORE_URL_KEY = "job.history.store.url";
  public static final String JOB_HISTORY_STORE_JDBC_DRIVER_KEY = "job.history.store.jdbc.driver";
  public static final String DEFAULT_JOB_HISTORY_STORE_JDBC_DRIVER = "com.mysql.jdbc.Driver";
  public static final String JOB_HISTORY_STORE_USER_KEY = "job.history.store.user";
  public static final String DEFAULT_JOB_HISTORY_STORE_USER = "gobblin";
  public static final String JOB_HISTORY_STORE_PASSWORD_KEY = "job.history.store.password";
  public static final String DEFAULT_JOB_HISTORY_STORE_PASSWORD = "gobblin";

  /**
   * Password encryption and decryption properties.
   */
  public static final String ENCRYPT_KEY_FS_URI = "encrypt.key.fs.uri";
  public static final String ENCRYPT_KEY_LOC = "encrypt.key.loc";
  public static final String ENCRYPT_USE_STRONG_ENCRYPTOR = "encrypt.use.strong.encryptor";
  public static final boolean DEFAULT_ENCRYPT_USE_STRONG_ENCRYPTOR = false;

  /**
   * Proxy Filesystem operation properties.
   */
  public static final String SHOULD_FS_PROXY_AS_USER = "should.fs.proxy.as.user";
  public static final boolean DEFAULT_SHOULD_FS_PROXY_AS_USER = false;
  public static final String FS_PROXY_AS_USER_NAME = "fs.proxy.as.user.name";
  public static final String FS_PROXY_AS_USER_TOKEN_FILE = "fs.proxy.as.user.token.file";
  public static final String SUPER_USER_NAME_TO_PROXY_AS_OTHERS = "super.user.name.to.proxy.as.others";
  public static final String SUPER_USER_KEY_TAB_LOCATION = "super.user.key.tab.location";
  public static final String TOKEN_AUTH = "TOKEN";
  public static final String KERBEROS_AUTH = "KERBEROS";
  public static final String FS_PROXY_AUTH_METHOD = "fs.proxy.auth.method";
  public static final String DEFAULT_FS_PROXY_AUTH_METHOD = TOKEN_AUTH;
  public static final String KERBEROS_REALM = "kerberos.realm";


  /**
   * Azkaban properties.
   */
  public static final String AZKABAN_EXECUTION_TIME_RANGE = "azkaban.execution.time.range";
  public static final String AZKABAN_EXECUTION_DAYS_LIST = "azkaban.execution.days.list";

  /**
   * Hive registration properties
   */
  public static final String HIVE_REGISTRATION_POLICY = "hive.registration.policy";

  /**
   * Config store properties
   */
  public static final String CONFIG_MANAGEMENT_STORE_URI = "gobblin.config.management.store.uri";

  /**
   * Other configuration properties.
   */
  public static final String GOBBLIN_RUNTIME_DELIVERY_SEMANTICS = "gobblin.runtime.delivery.semantics";
  public static final Charset DEFAULT_CHARSET_ENCODING = Charsets.UTF_8;
  public static final String TEST_HARNESS_LAUNCHER_IMPL = "gobblin.testharness.launcher.impl";
  public static final int PERMISSION_PARSING_RADIX = 8;


  /**
   * Configuration properties related to Flows
   */
  public static final String FLOW_RUN_IMMEDIATELY = "flow.runImmediately";

  /***
   * Configuration properties related to Spec Store
   */
  public static final String SPECSTORE_FS_DIR_KEY = "specStore.fs.dir";

  /***
   * Configuration properties related to TopologySpec Store
   */
  public static final String TOPOLOGYSPEC_STORE_CLASS_KEY = "topologySpec.store.class";
  public static final String TOPOLOGYSPEC_STORE_DIR_KEY = "topologySpec.store.dir";

  /***
   * Configuration properties related to FlowSpec Store
   */
  public static final String FLOWSPEC_STORE_CLASS_KEY = "flowSpec.store.class";
  public static final String FLOWSPEC_STORE_DIR_KEY = "flowSpec.store.dir";

  /***
   * Configuration properties related to Spec Executor Instance
   */
  public static final String SPECEXECUTOR_INSTANCE_URI_KEY = "specExecInstance.uri";
  public static final String SPECEXECUTOR_INSTANCE_CAPABILITIES_KEY = "specExecInstance.capabilities";

  /***
   * Configuration properties related to Compaction Suite
   */
  public static final String COMPACTION_SUITE_FACTORY = "compaction.suite.factory";
  public static final String DEFAULT_COMPACTION_SUITE_FACTORY = "CompactionAvroSuiteFactory";
}<|MERGE_RESOLUTION|>--- conflicted
+++ resolved
@@ -615,15 +615,9 @@
   public static final String DEFAULT_METRICS_REPORTING_GRAPHITE_EVENTS_VALUE_AS_KEY = Boolean.toString(false);
   public static final String METRICS_REPORTING_GRAPHITE_SENDING_TYPE =
       METRICS_CONFIGURATIONS_PREFIX + "reporting.graphite.sending.type";
-<<<<<<< HEAD
   public static final String METRICS_REPORTING_GRAPHITE_PREFIX = METRICS_CONFIGURATIONS_PREFIX
           + "reporting.graphite.prefix";
   public static final String DEFAULT_METRICS_REPORTING_GRAPHITE_PREFIX = "";
-
-=======
-  public static final String METICS_REPORTING_GRAPHITE_PREFIX = METRICS_CONFIGURATIONS_PREFIX
-          + "reporting.graphite.prefix";
->>>>>>> 020bc52f
   public static final String DEFAULT_METRICS_REPORTING_GRAPHITE_SENDING_TYPE = "TCP";
 
   //InfluxDB-based reporting
