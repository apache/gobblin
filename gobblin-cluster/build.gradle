/*
 * Licensed to the Apache Software Foundation (ASF) under one or more
 * contributor license agreements.  See the NOTICE file distributed with
 * this work for additional information regarding copyright ownership.
 * The ASF licenses this file to You under the Apache License, Version 2.0
 * (the "License"); you may not use this file except in compliance with
 * the License.  You may obtain a copy of the License at
 *
 *    http://www.apache.org/licenses/LICENSE-2.0
 *
 * Unless required by applicable law or agreed to in writing, software
 * distributed under the License is distributed on an "AS IS" BASIS,
 * WITHOUT WARRANTIES OR CONDITIONS OF ANY KIND, either express or implied.
 * See the License for the specific language governing permissions and
 * limitations under the License.
 */

apply plugin: 'java'

dependencies {
  compile project(":gobblin-api")
  compile project(":gobblin-core")
  compile project(":gobblin-metrics-libs:gobblin-metrics")
  compile project(":gobblin-metastore")
  compile project(":gobblin-runtime")
  compile project(":gobblin-utility")
  compile project(path: ':gobblin-rest-service:gobblin-rest-api', configuration: 'restClient')
  compile project(":gobblin-rest-service:gobblin-rest-server")

  compile externalDependency.avro
  compile externalDependency.commonsConfiguration
  compile externalDependency.quartz
  compile externalDependency.guava
  compile externalDependency.commonsLang
  compile externalDependency.slf4j
  compile externalDependency.commonsCli
  compile externalDependency.gson
  compile externalDependency.hiveCommon
  compile externalDependency.metricsCore
  compile externalDependency.metricsJvm
  compile externalDependency.commonsIo
  compile externalDependency.commonsEmail
  compile externalDependency.pegasus.data
  compile externalDependency.typesafeConfig
  compile externalDependency.zkClient
  compile externalDependency.hadoopClientCommon
  compile externalDependency.hadoopCommon
  compile externalDependency.avroMapredH2
  compile externalDependency.findBugsAnnotations
<<<<<<< HEAD
  compile externalDependency.jacksonMapperAsl
  compile (externalDependency.helix) {
    exclude group: 'io.dropwizard.metrics', module: 'metrics-core'
  }
=======
  compile externalDependency.helix
  compile externalDependency.jacksonMapperAsl
>>>>>>> 3b627022

  runtimeOnly project(":gobblin-modules:gobblin-service-kafka")

  testCompile project(":gobblin-example")

  testCompile externalDependency.testng
  testCompile externalDependency.curatorFramework
  testCompile externalDependency.curatorTest
  testCompile externalDependency.assertj
}

task testJar(type: Jar, dependsOn: testClasses) {
  baseName = "${project.archivesBaseName}-test"
  from sourceSets.test.output
}

configurations {
  tests
}

artifacts {
  tests testJar
  archives testJar
}

configurations {
  compile {
    transitive = false
  }

  testRuntime {
    resolutionStrategy {
      force 'com.google.inject:guice:3.0'
    }
  }
}
// Generates a maven test artifact (gobblin-cluster-test)
project.publishing.publications {
  testsPub(MavenPublication) {
    artifactId "${project.archivesBaseName}-test"
    artifacts = [testJar]
    pom pomAttributes
    pom.withXml addRuntimeDependenciesToPom
  }
}

artifactory {
  publish {
    defaults {
      publications('mavenJava', 'testsPub')
    }
  }
}

test {
  workingDir rootProject.rootDir
  maxParallelForks = 1
}

install {
  repositories {
    mavenInstaller {
      addFilter(testJar.baseName) { artifact, file ->
        artifact.name == testJar.baseName
      }.project(rootProject.pomAttributes).artifactId = testJar.baseName
      addFilter('') { artifact, file ->
        artifact.name == jar.baseName
      }
    }
  }
}
if (rootProject.ext.publishToMaven || rootProject.ext.publishToNexus) {
  uploadArchives {
    repositories {
      mavenDeployer {
        addFilter(testJar.baseName) { artifact, file ->
          artifact.name == testJar.baseName
        }.project(rootProject.pomAttributes).artifactId = testJar.baseName
        addFilter('') { artifact, file ->
          artifact.name == jar.baseName
        }
      }
    }
  }
}

ext.classification="library"<|MERGE_RESOLUTION|>--- conflicted
+++ resolved
@@ -47,15 +47,10 @@
   compile externalDependency.hadoopCommon
   compile externalDependency.avroMapredH2
   compile externalDependency.findBugsAnnotations
-<<<<<<< HEAD
-  compile externalDependency.jacksonMapperAsl
   compile (externalDependency.helix) {
     exclude group: 'io.dropwizard.metrics', module: 'metrics-core'
   }
-=======
-  compile externalDependency.helix
   compile externalDependency.jacksonMapperAsl
->>>>>>> 3b627022
 
   runtimeOnly project(":gobblin-modules:gobblin-service-kafka")
 
