--- conflicted
+++ resolved
@@ -42,8 +42,6 @@
   }
 }
 
-import org.apache.tools.ant.filters.ReplaceTokens
-
 task build(type: Tar, overwrite: true) {
   extension = 'tar.gz'
   baseName = project.name
@@ -53,12 +51,8 @@
   into("bin") { 
     from "../bin/" 
     from project(':gobblin-utility').projectDir.path + '/src/main/bash/gobblin_password_encryptor.sh'
-<<<<<<< HEAD
-    filter(ReplaceTokens, tokens:['project.version': '"' + project.version + '"'])
-=======
     filter { String line -> line.replace("GOBBLIN_VERSION=@project.version@", 
       "GOBBLIN_VERSION="+'"' + project.version + '"') }
->>>>>>> f7e71643
   }
   into("lib") {
     from configurations.runtime
