--- conflicted
+++ resolved
@@ -113,7 +113,6 @@
 
   //Configuration properties relating to container mode of execution e.g. Gobblin cluster runs on Yarn
   public static final String CONTAINER_NUM_KEY = "container.num";
-<<<<<<< HEAD
 
   //Configuration to allow GobblinYarnAppLauncher to exit without killing the Gobblin-on-Yarn application
   public static final String GOBBLIN_YARN_DETACH_ON_EXIT_ENABLED = GOBBLIN_YARN_PREFIX + "detach.on.exit.enabled";
@@ -121,8 +120,6 @@
 
   //Configuration to set log levels for classes in Azkaban mode
   public static final String GOBBLIN_YARN_AZKABAN_CLASS_LOG_LEVELS = GOBBLIN_YARN_PREFIX + "azkaban.class.logLevels";
-=======
   //Container classpaths properties
   public static final String GOBBLIN_YARN_ADDITIONAL_CLASSPATHS = GOBBLIN_YARN_PREFIX + "additional.classpaths";
->>>>>>> 4325920d
 }