/*
 * Licensed to the Apache Software Foundation (ASF) under one or more
 * contributor license agreements.  See the NOTICE file distributed with
 * this work for additional information regarding copyright ownership.
 * The ASF licenses this file to You under the Apache License, Version 2.0
 * (the "License"); you may not use this file except in compliance with
 * the License.  You may obtain a copy of the License at
 *
 *    http://www.apache.org/licenses/LICENSE-2.0
 *
 * Unless required by applicable law or agreed to in writing, software
 * distributed under the License is distributed on an "AS IS" BASIS,
 * WITHOUT WARRANTIES OR CONDITIONS OF ANY KIND, either express or implied.
 * See the License for the specific language governing permissions and
 * limitations under the License.
 */

package org.apache.gobblin.data.management.copy.iceberg;

import java.io.IOException;
import java.net.URI;
import java.time.Instant;
import java.util.ArrayList;
import java.util.Iterator;
import java.util.List;
import java.util.Map;
import java.util.Optional;
import java.util.Set;
import java.util.function.Predicate;
import java.util.stream.Collectors;

import org.apache.hadoop.fs.FileSystem;
import org.apache.iceberg.DataFile;
import org.apache.iceberg.DeleteFile;
import org.apache.iceberg.FileScanTask;
import org.apache.iceberg.ManifestContent;
import org.apache.iceberg.ManifestFile;
import org.apache.iceberg.ManifestFiles;
import org.apache.iceberg.ManifestReader;
import org.apache.iceberg.OverwriteFiles;
<<<<<<< HEAD
import org.apache.iceberg.PartitionField;
import org.apache.iceberg.PartitionSpec;
=======
import org.apache.iceberg.Schema;
>>>>>>> 66e95ce7
import org.apache.iceberg.Snapshot;
import org.apache.iceberg.StructLike;
import org.apache.iceberg.Table;
import org.apache.iceberg.TableMetadata;
import org.apache.iceberg.TableOperations;
import org.apache.iceberg.TableScan;
import org.apache.iceberg.catalog.TableIdentifier;
import org.apache.iceberg.expressions.Expression;
import org.apache.iceberg.expressions.Expressions;
import org.apache.iceberg.io.CloseableIterable;
import org.apache.iceberg.io.CloseableIterator;
import org.apache.iceberg.io.FileIO;

import com.google.common.annotations.VisibleForTesting;
import com.google.common.base.Preconditions;
import com.google.common.collect.Iterators;
import com.google.common.collect.Lists;
import com.google.common.collect.Maps;
import com.google.common.collect.Sets;

import lombok.AllArgsConstructor;
import lombok.Getter;
import lombok.extern.slf4j.Slf4j;

import org.apache.gobblin.dataset.DatasetConstants;
import org.apache.gobblin.dataset.DatasetDescriptor;
import org.apache.gobblin.util.measurement.GrowthMilestoneTracker;

import static org.apache.gobblin.data.management.copy.iceberg.IcebergSnapshotInfo.ManifestFileInfo;


/**
 * Exposes metadata information for a single Iceberg table.
 */
@Slf4j
@AllArgsConstructor
public class IcebergTable {

  /** Indicate the table identified by `tableId` does not (or does no longer) exist in the catalog */
  public static class TableNotFoundException extends IOException {
    @Getter
    private final TableIdentifier tableId; // stored purely for logging / diagnostics

    public TableNotFoundException(TableIdentifier tableId) {
      super("Not found: '" + tableId + "'");
      this.tableId = tableId;
    }
  }

  @Getter
  private final TableIdentifier tableId;
  /** allow the {@link IcebergCatalog} creating this table to qualify its {@link DatasetDescriptor#getName()} used for lineage, etc. */
  private final String datasetDescriptorName;
  /** allow the {@link IcebergCatalog} creating this table to specify the {@link DatasetDescriptor#getPlatform()} used for lineage, etc. */
  private final String datasetDescriptorPlatform;
  private final TableOperations tableOps;
  private final String catalogUri;
  private final Table table;

  @VisibleForTesting
  IcebergTable(TableIdentifier tableId, TableOperations tableOps, String catalogUri, Table table) {
    this(tableId, tableId.toString(), DatasetConstants.PLATFORM_ICEBERG, tableOps, catalogUri, table);
  }

  /** @return metadata info limited to the most recent (current) snapshot */
  public IcebergSnapshotInfo getCurrentSnapshotInfo() throws IOException {
    TableMetadata current = accessTableMetadata();
    return createSnapshotInfo(current.currentSnapshot(), Optional.of(current.metadataFileLocation()), Optional.of(current));
  }

  /** @return metadata info for most recent snapshot, wherein manifests and their child data files ARE NOT listed */
  public IcebergSnapshotInfo getCurrentSnapshotInfoOverviewOnly() throws IOException {
    TableMetadata current = accessTableMetadata();
    return createSnapshotInfo(current.currentSnapshot(), Optional.of(current.metadataFileLocation()), Optional.of(current), true);
  }

  /** @return metadata info for all known snapshots, ordered historically, with *most recent last* */
  public Iterator<IcebergSnapshotInfo> getAllSnapshotInfosIterator() throws IOException {
    TableMetadata current = accessTableMetadata();
    long currentSnapshotId = current.currentSnapshot().snapshotId();
    List<Snapshot> snapshots = current.snapshots();
    return Iterators.transform(snapshots.iterator(), snapshot -> {
      try {
        return IcebergTable.this.createSnapshotInfo(
            snapshot,
            currentSnapshotId == snapshot.snapshotId() ? Optional.of(current.metadataFileLocation()) : Optional.empty(),
            currentSnapshotId == snapshot.snapshotId() ? Optional.of(current) : Optional.empty()
        );
      } catch (IOException e) {
        throw new RuntimeException(e);
      }
    });
  }

  /**
   * @return metadata info for all known snapshots, but incrementally, so overlapping entries within snapshots appear
   * only with the first as they're ordered historically, with *most recent last*.
   *
   * This means the {@link IcebergSnapshotInfo#getManifestFiles()} for the (n+1)-th element of the iterator will omit
   * all manifest files and listed data files, already reflected in a {@link IcebergSnapshotInfo#getManifestFiles()}
   * from the n-th or prior elements.  Given the order of the {@link Iterator<IcebergSnapshotInfo>} returned, this
   * mirrors the snapshot-to-file dependencies: each file is returned exactly once with the (oldest) snapshot from
   * which it first becomes reachable.
   *
   * Only the final {@link IcebergSnapshotInfo#getMetadataPath()} is present (for the snapshot it itself deems current).
   */
  public Iterator<IcebergSnapshotInfo> getIncrementalSnapshotInfosIterator() throws IOException {
    // TODO: investigate using `.addedFiles()`, `.deletedFiles()` to calc this
    Set<String> knownFilePaths = Sets.newHashSet(); // as absolute paths are clearly unique, use a single set for all
    return Iterators.filter(Iterators.transform(getAllSnapshotInfosIterator(), snapshotInfo -> {
      log.info("~{}~ before snapshot '{}' - '{}' total known iceberg paths",
          tableId, snapshotInfo.getSnapshotId(), knownFilePaths.size());
      if (false == knownFilePaths.add(snapshotInfo.getManifestListPath())) { // already known manifest list!
        return snapshotInfo.toBuilder().manifestListPath(null).build(); // use `null` as marker to surrounding `filter`
      }
      List<IcebergSnapshotInfo.ManifestFileInfo> novelManifestInfos = Lists.newArrayList();
      for (ManifestFileInfo mfi : snapshotInfo.getManifestFiles()) {
        if (true == knownFilePaths.add(mfi.getManifestFilePath())) { // heretofore unknown
          List<String> novelListedPaths = mfi.getListedFilePaths().stream()
              .filter(fpath -> true == knownFilePaths.add(fpath)) // heretofore unknown
              .collect(Collectors.toList());
          if (novelListedPaths.size() == mfi.getListedFilePaths().size()) { // nothing filtered
            novelManifestInfos.add(mfi); // reuse orig
          } else {
            novelManifestInfos.add(new ManifestFileInfo(mfi.getManifestFilePath(), novelListedPaths));
          }
        } // else, whenever recognized manifest file, skip w/ all its listed paths--which also all would be recognized
      }
      if (novelManifestInfos.size() == snapshotInfo.getManifestFiles().size()) { // nothing filtered
        return snapshotInfo; // reuse orig
      } else {
        return snapshotInfo.toBuilder().manifestFiles(novelManifestInfos).build(); // replace manifestFiles
      }
    }), snapshotInfo -> snapshotInfo.getManifestListPath() != null); // remove marked-as-repeat-manifest-list snapshots
  }

  /** @throws {@link IcebergTable.TableNotFoundException} when table does not exist */
  protected TableMetadata accessTableMetadata() throws TableNotFoundException {
    TableMetadata current = this.tableOps.current();
    return Optional.ofNullable(current).orElseThrow(() -> new TableNotFoundException(this.tableId));
  }

  protected IcebergSnapshotInfo createSnapshotInfo(Snapshot snapshot, Optional<String> metadataFileLocation, Optional<TableMetadata> currentTableMetadata)
      throws IOException {
    return createSnapshotInfo(snapshot, metadataFileLocation, currentTableMetadata, false);
  }

  protected IcebergSnapshotInfo createSnapshotInfo(Snapshot snapshot, Optional<String> metadataFileLocation, Optional<TableMetadata> currentTableMetadata,
      boolean skipManifestFileInfo) throws IOException {
    // TODO: verify correctness, even when handling 'delete manifests'!
    return new IcebergSnapshotInfo(
        snapshot.snapshotId(),
        Instant.ofEpochMilli(snapshot.timestampMillis()),
        metadataFileLocation,
        currentTableMetadata,
        snapshot.manifestListLocation(),
        // NOTE: unable to `.stream().map(m -> calcManifestFileInfo(m, tableOps.io()))` due to checked exception
        skipManifestFileInfo ? Lists.newArrayList() : calcAllManifestFileInfos(snapshot.allManifests(tableOps.io()), tableOps.io())
      );
  }

  protected static List<IcebergSnapshotInfo.ManifestFileInfo> calcAllManifestFileInfos(List<ManifestFile> manifests, FileIO io) throws IOException {
    List<ManifestFileInfo> result = Lists.newArrayList();
    for (ManifestFile manifest : manifests) {
      result.add(calcManifestFileInfo(manifest, io));
    }
    return result;
  }

  protected static IcebergSnapshotInfo.ManifestFileInfo calcManifestFileInfo(ManifestFile manifest, FileIO io) throws IOException {
    if (manifest.content() == ManifestContent.DELETES) {
      return new ManifestFileInfo(manifest.path(), discoverDeleteFilePaths(manifest, io));
    }
    return new ManifestFileInfo(manifest.path(), discoverDataFilePaths(manifest, io));
  }

  protected static List<String> discoverDataFilePaths(ManifestFile manifest, FileIO io) throws IOException {
    try (CloseableIterable<String> manifestPathsIterable = ManifestFiles.readPaths(manifest, io)) {
      return Lists.newArrayList(manifestPathsIterable);
    }
  }

  protected static List<String> discoverDeleteFilePaths(ManifestFile manifest, FileIO io) throws IOException {
    try (ManifestReader<DeleteFile> deleteFileManifestReader = ManifestFiles.readDeleteManifest(manifest, io, null);
        CloseableIterator<DeleteFile> deleteFiles = deleteFileManifestReader.iterator()) {
      return Lists.newArrayList(Iterators.transform(deleteFiles, (deleteFile) -> deleteFile.path().toString()));
    }
  }

  public DatasetDescriptor getDatasetDescriptor(FileSystem fs) {
    DatasetDescriptor descriptor = new DatasetDescriptor(
        datasetDescriptorPlatform,
        URI.create(this.catalogUri),
        this.datasetDescriptorName
    );
    descriptor.addMetadata(DatasetConstants.FS_URI, fs.getUri().toString());
    return descriptor;
  }

  /** Registers {@link IcebergTable} after publishing data.
   * @param dstMetadata is null if destination {@link IcebergTable} is absent, in which case registration is skipped */
  protected void registerIcebergTable(TableMetadata srcMetadata, TableMetadata dstMetadata) {
    if (dstMetadata != null) {
      // Use current destination metadata as 'base metadata', but commit the source-side metadata
      // to synchronize source-side property deletion over to the destination
      this.tableOps.commit(dstMetadata, srcMetadata);
    }
  }

  /**
   * Retrieves a list of data files from the current snapshot that match the specified partition filter predicate.
   *
   * @param icebergPartitionFilterPredicate the predicate to filter partitions
   * @return a list of data files that match the partition filter predicate
   * @throws IOException if error occurred while accessing the table metadata or reading the manifest file
   */
  public List<DataFile> getPartitionSpecificDataFiles(Predicate<StructLike> icebergPartitionFilterPredicate)
      throws IOException {
    TableMetadata tableMetadata = accessTableMetadata();
    Snapshot currentSnapshot = tableMetadata.currentSnapshot();
    long currentSnapshotId = currentSnapshot.snapshotId();
    List<DataFile> knownDataFiles = new ArrayList<>();
    GrowthMilestoneTracker growthMilestoneTracker = new GrowthMilestoneTracker();
    //TODO: Add support for deleteManifests as well later
    // Currently supporting dataManifests only
    List<ManifestFile> dataManifestFiles = currentSnapshot.dataManifests(this.tableOps.io());
    for (ManifestFile manifestFile : dataManifestFiles) {
      if (growthMilestoneTracker.isAnotherMilestone(knownDataFiles.size())) {
        log.info("~{}~ for snapshot '{}' - before manifest-file '{}' '{}' total known iceberg datafiles", tableId,
            currentSnapshotId,
            manifestFile.path(),
            knownDataFiles.size()
        );
      }
      try (ManifestReader<DataFile> manifestReader = ManifestFiles.read(manifestFile, this.tableOps.io());
          CloseableIterator<DataFile> dataFiles = manifestReader.iterator()) {
        dataFiles.forEachRemaining(dataFile -> {
          if (icebergPartitionFilterPredicate.test(dataFile.partition())) {
            knownDataFiles.add(dataFile.copy());
          }
        });
      } catch (IOException e) {
        String errMsg = String.format("~%s~ for snapshot '%d' - Failed to read manifest file: %s", tableId,
            currentSnapshotId, manifestFile.path());
        log.error(errMsg, e);
        throw new IOException(errMsg, e);
      }
    }
    return knownDataFiles;
  }

  /**
   * Overwrite partition data files in the table for the specified partition col name & partition value.
   * <p>
   *   Overwrite partition replaces the partition using the expression filter provided.
   * </p>
   * @param dataFiles the list of data files to replace partitions with
   * @param partitionColName the partition column name whose data files are to be replaced
   * @param partitionValue  the partition column value on which data files will be replaced
   */
  protected void overwritePartition(List<DataFile> dataFiles, String partitionColName, String partitionValue)
      throws TableNotFoundException {
    if (dataFiles.isEmpty()) {
      return;
    }
    TableMetadata tableMetadata = accessTableMetadata();
    Optional<Snapshot> currentSnapshot = Optional.ofNullable(tableMetadata.currentSnapshot());
    if (currentSnapshot.isPresent()) {
      log.info("~{}~ SnapshotId before overwrite: {}", tableId, currentSnapshot.get().snapshotId());
    } else {
      log.warn("~{}~ No current snapshot found before overwrite", tableId);
    }
    OverwriteFiles overwriteFiles = this.table.newOverwrite();
    overwriteFiles.overwriteByRowFilter(Expressions.equal(partitionColName, partitionValue));
    dataFiles.forEach(overwriteFiles::addFile);
    overwriteFiles.commit();
    this.tableOps.refresh();
    // Note : this would only arise in a high-frequency commit scenario, but there's no guarantee that the current
    // snapshot is necessarily the one from the commit just before. another writer could have just raced to commit
    // in between.
    log.info("~{}~ SnapshotId after overwrite: {}", tableId, accessTableMetadata().currentSnapshot().snapshotId());
  }

  /**
<<<<<<< HEAD
   * Container for file path, partition information, and file size.
   */
  public static class FilePathWithPartition {
    private final String filePath;
    private final Map<String, String> partitionData;
    private final long fileSize;
    
    public FilePathWithPartition(String filePath, Map<String, String> partitionData) {
      this(filePath, partitionData, 0L);
    }
    
    public FilePathWithPartition(String filePath, Map<String, String> partitionData, long fileSize) {
      this.filePath = filePath;
      this.partitionData = partitionData;
      this.fileSize = fileSize;
    }
    
    public String getFilePath() {
      return filePath;
    }
    
    public Map<String, String> getPartitionData() {
      return partitionData;
    }
    
    public long getFileSize() {
      return fileSize;
    }
    
    public String getPartitionPath() {
      if (partitionData == null || partitionData.isEmpty()) {
        return "";
      }
      StringBuilder sb = new StringBuilder();
      for (Map.Entry<String, String> entry : partitionData.entrySet()) {
        if (sb.length() > 0) {
          sb.append("/");
        }
        sb.append(entry.getKey()).append("=").append(entry.getValue());
      }
      return sb.toString();
    }
  }

  /**
   * Return absolute data file paths for files that match the provided Iceberg filter expression using TableScan.
   */
  public List<String> getDataFilePathsForFilter(org.apache.iceberg.expressions.Expression filterExpression) {
    List<String> result = Lists.newArrayList();
    org.apache.iceberg.TableScan scan = this.table.newScan().filter(filterExpression);
    try (CloseableIterable<org.apache.iceberg.FileScanTask> tasks = scan.planFiles()) {
      for (org.apache.iceberg.FileScanTask task : tasks) {
        result.add(task.file().path().toString());
      }
    } catch (IOException ioe) {
      throw new RuntimeException("Failed to plan files for filter: " + filterExpression, ioe);
    }
    return result;
  }
  
  /**
   * Return file paths with partition information and file size for files matching the filter expression.
   * This method extracts partition values and file size from Iceberg metadata and associates them with file paths.
   */
  public List<FilePathWithPartition> getFilePathsWithPartitionsForFilter(
      Expression filterExpression) {
    List<FilePathWithPartition> result = Lists.newArrayList();
    TableScan scan = this.table.newScan().filter(filterExpression);
    PartitionSpec spec = this.table.spec();
    
    try (CloseableIterable<FileScanTask> tasks = scan.planFiles()) {
      for (FileScanTask task : tasks) {
        String filePath = task.file().path().toString();
        long fileSize = task.file().fileSizeInBytes();
        
        // Extract partition data from the file's partition information
        Map<String, String> partitionData = Maps.newLinkedHashMap();
        if (task.file().partition() != null && !spec.isUnpartitioned()) {
          StructLike partition = task.file().partition();
          List<PartitionField> fields = spec.fields();
          
          for (int i = 0; i < fields.size(); i++) {
            PartitionField field = fields.get(i);
            String partitionName = field.name();
            Object partitionValue = partition.get(i, Object.class);
            if (partitionValue != null) {
              partitionData.put(partitionName, partitionValue.toString());
            }
          }
        }
        
        result.add(new FilePathWithPartition(filePath, partitionData, fileSize));
      }
    } catch (IOException ioe) {
      throw new RuntimeException("Failed to plan files for filter: " + filterExpression, ioe);
    }
    return result;
  }

  /**
   * Return data file paths for files that match any of the specified partition values for a given partition field.
   */
  public List<String> getDataFilePathsForPartitionValues(String partitionField, List<String> partitionValues) {
    if (partitionValues == null || partitionValues.isEmpty()) {
      return Lists.newArrayList();
    }
    org.apache.iceberg.expressions.Expression expr = null;
    for (String val : partitionValues) {
      org.apache.iceberg.expressions.Expression e = org.apache.iceberg.expressions.Expressions.equal(partitionField, val);
      expr = (expr == null) ? e : org.apache.iceberg.expressions.Expressions.or(expr, e);
    }
    return getDataFilePathsForFilter(expr);
=======
   * update table's schema to the provided {@link Schema}
   * @param updatedSchema the updated schema to be set on the table.
   * @param onlyValidate if true, only validates if the schema is can be updated without committing.
   * @throws TableNotFoundException if the table does not exist.
   */
  protected void updateSchema(Schema updatedSchema, boolean onlyValidate) throws TableNotFoundException {
    TableMetadata currentTableMetadata = accessTableMetadata();
    Schema currentSchema = currentTableMetadata.schema();

    if (currentSchema.sameSchema(updatedSchema)) {
      log.info("~{}~ schema is already up-to-date", tableId);
      return;
    }

    log.info("~{}~ updating schema from {} to {}, commit: {}", tableId, currentSchema, updatedSchema, !onlyValidate);

    TableMetadata updatedTableMetadata = currentTableMetadata.updateSchema(updatedSchema, updatedSchema.highestFieldId());
    Preconditions.checkArgument(updatedTableMetadata.schema().sameSchema(updatedSchema), "Schema mismatch after update, please check destination table");

    if (!onlyValidate) {
      tableOps.commit(currentTableMetadata, updatedTableMetadata);
      tableOps.refresh();
      log.info("~{}~ schema updated successfully", tableId);
    }
>>>>>>> 66e95ce7
  }

}<|MERGE_RESOLUTION|>--- conflicted
+++ resolved
@@ -38,12 +38,9 @@
 import org.apache.iceberg.ManifestFiles;
 import org.apache.iceberg.ManifestReader;
 import org.apache.iceberg.OverwriteFiles;
-<<<<<<< HEAD
 import org.apache.iceberg.PartitionField;
 import org.apache.iceberg.PartitionSpec;
-=======
 import org.apache.iceberg.Schema;
->>>>>>> 66e95ce7
 import org.apache.iceberg.Snapshot;
 import org.apache.iceberg.StructLike;
 import org.apache.iceberg.Table;
@@ -328,7 +325,33 @@
   }
 
   /**
-<<<<<<< HEAD
+   * update table's schema to the provided {@link Schema}
+   * @param updatedSchema the updated schema to be set on the table.
+   * @param onlyValidate if true, only validates if the schema is can be updated without committing.
+   * @throws TableNotFoundException if the table does not exist.
+   */
+  protected void updateSchema(Schema updatedSchema, boolean onlyValidate) throws TableNotFoundException {
+    TableMetadata currentTableMetadata = accessTableMetadata();
+    Schema currentSchema = currentTableMetadata.schema();
+
+    if (currentSchema.sameSchema(updatedSchema)) {
+      log.info("~{}~ schema is already up-to-date", tableId);
+      return;
+    }
+
+    log.info("~{}~ updating schema from {} to {}, commit: {}", tableId, currentSchema, updatedSchema, !onlyValidate);
+
+    TableMetadata updatedTableMetadata = currentTableMetadata.updateSchema(updatedSchema, updatedSchema.highestFieldId());
+    Preconditions.checkArgument(updatedTableMetadata.schema().sameSchema(updatedSchema), "Schema mismatch after update, please check destination table");
+
+    if (!onlyValidate) {
+      tableOps.commit(currentTableMetadata, updatedTableMetadata);
+      tableOps.refresh();
+      log.info("~{}~ schema updated successfully", tableId);
+    }
+  }
+
+  /**
    * Container for file path, partition information, and file size.
    */
   public static class FilePathWithPartition {
@@ -441,32 +464,6 @@
       expr = (expr == null) ? e : org.apache.iceberg.expressions.Expressions.or(expr, e);
     }
     return getDataFilePathsForFilter(expr);
-=======
-   * update table's schema to the provided {@link Schema}
-   * @param updatedSchema the updated schema to be set on the table.
-   * @param onlyValidate if true, only validates if the schema is can be updated without committing.
-   * @throws TableNotFoundException if the table does not exist.
-   */
-  protected void updateSchema(Schema updatedSchema, boolean onlyValidate) throws TableNotFoundException {
-    TableMetadata currentTableMetadata = accessTableMetadata();
-    Schema currentSchema = currentTableMetadata.schema();
-
-    if (currentSchema.sameSchema(updatedSchema)) {
-      log.info("~{}~ schema is already up-to-date", tableId);
-      return;
-    }
-
-    log.info("~{}~ updating schema from {} to {}, commit: {}", tableId, currentSchema, updatedSchema, !onlyValidate);
-
-    TableMetadata updatedTableMetadata = currentTableMetadata.updateSchema(updatedSchema, updatedSchema.highestFieldId());
-    Preconditions.checkArgument(updatedTableMetadata.schema().sameSchema(updatedSchema), "Schema mismatch after update, please check destination table");
-
-    if (!onlyValidate) {
-      tableOps.commit(currentTableMetadata, updatedTableMetadata);
-      tableOps.refresh();
-      log.info("~{}~ schema updated successfully", tableId);
-    }
->>>>>>> 66e95ce7
   }
 
 }