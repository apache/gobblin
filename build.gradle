// Copyright (C) 2014-2016 LinkedIn Corp. All rights reserved.
//
// Licensed under the Apache License, Version 2.0 (the "License"); you may not use
// this file except in compliance with the License. You may obtain a copy of the
// License at  http://www.apache.org/licenses/LICENSE-2.0
//
// Unless required by applicable law or agreed to in writing, software distributed
// under the License is distributed on an "AS IS" BASIS, WITHOUT WARRANTIES OR
// CONDITIONS OF ANY KIND, either express or implied.
import java.util.concurrent.atomic.AtomicBoolean
import java.util.concurrent.locks.ReentrantLock

buildscript {
  repositories {
    maven {
      url "https://plugins.gradle.org/m2/"
    }
  }
  dependencies {
    classpath 'gradle.plugin.org.inferred:gradle-processors:1.1.2'
    classpath 'org.kt3k.gradle.plugin:coveralls-gradle-plugin:1.0.2'
    classpath 'gradle.plugin.com.palantir:jacoco-coverage:0.3.0'
  }
}

apply plugin: 'org.inferred.processors'
apply plugin: 'idea'

apply from: rootProject.projectDir.path + '/gradle/scripts/jacoco-coveralls-support.gradle'

idea.project {
  ext.languageLevel = JavaVersion.VERSION_1_7
  languageLevel = JavaVersion.VERSION_1_7
}

ext.build_script_dir = "${projectDir.path}/build_script"
ext.isDefaultEnvironment = !project.hasProperty('overrideBuildEnvironment')

File getEnvironmentScript()
{
  final File env = file(isDefaultEnvironment ? 'defaultEnvironment.gradle' : project.overrideBuildEnvironment)
  assert env.isFile() : "The environment script [$env] does not exists or is not a file."
  return env
}

apply from: environmentScript

// Maven POM generation is not thread safe, so serialize all the Upload tasks we can use `--parallel`.
// https://issues.gradle.org/browse/GRADLE-2492
// When we start building with 2.3 and later we should remove this and just add a common output dir for all tasks and let Gradle serialize them
def lock = new ReentrantLock()
def available = lock.newCondition()
def busy = new AtomicBoolean()
def serializedTasks = []
allprojects {
  apply from: rootProject.projectDir.path + '/gradle/scripts/hadoop-version.gradle'
  tasks.matching { it.name == "generatePom" || it instanceof Upload }.all {
    serializedTasks << it
    doFirst {
      lock.lock()
      while (busy.get()) {
        available.await()
      }
      busy.set(true)
    }
  }
}

println "Building against Hadoop version " + ext.hadoopVersion

gradle.taskGraph.afterTask {
  if (it in serializedTasks && lock.heldByCurrentThread) {
    busy.set(false)
    available.signal()
    lock.unlock()
  }
}

ext.publishToMaven = project.hasProperty('publishToMaven')
if (ext.publishToMaven) {
    plugins.apply('maven')
    // Workaround for a bug in gradle's "maven" plugin. See https://discuss.gradle.org/t/error-in-parallel-build/7215/3
    project.setProperty("org.gradle.parallel", "false")
}

ext.signArtifacts = !project.hasProperty('doNotSignArtifacts')

if (!project.hasProperty('group') || project.group.length() == 0) {
    project.group = 'com.linkedin.gobblin'
}

if (!project.hasProperty('artifactRepository') || project.artifactRepository.length() == 0) {
    ext.artifactRepository = "https://oss.sonatype.org/service/local/staging/deploy/maven2/"
}

if (!project.hasProperty('artifactSnapshotRepository') || project.artifactSnapshotRepository.length() == 0) {
    ext.artifactSnapshotRepository = "https://oss.sonatype.org/content/repositories/snapshots/"
}

if (!project.hasProperty('version') || project.version == 'unspecified') {
    exec {
        commandLine 'git', 'fetch', '-t', 'https://github.com/linkedin/gobblin.git', 'master'
    }
    def versionOut = new ByteArrayOutputStream()
    exec {
        commandLine 'git', 'describe', '--tags', '--always'
        standardOutput versionOut
    }
    def tagStr = versionOut.toString().trim()
    println 'Using latest tag for version: ' + tagStr
    if (tagStr.startsWith("gobblin_")) {
        project.version = tagStr.substring(8)
    }
    else {
        project.version = tagStr
    }
}

println "name=" + project.name + " group=" + project.group
println "project.version=" + project.version

if (!project.hasProperty('hiveVersion')) {
  ext.hiveVersion = '1.0.1'
}

if (!project.hasProperty('pegasusVersion')) {
  ext.pegasusVersion = '1.15.9'
}

if (!project.hasProperty('bytemanVersion')) {
  ext.bytemanVersion = '2.2.1'
}

ext.avroVersion = '1.7.7'
ext.dropwizardMetricsVersion = '3.1.0'
ext.findBugsVersion = '3.0.0'

ext.externalDependency = [
  "antlrRuntime": "org.antlr:antlr-runtime:3.5.2",
  "avro": "org.apache.avro:avro:" + avroVersion,
  "avroMapredH2": "org.apache.avro:avro-mapred:" + avroVersion + ":hadoop2",
  "commonsCli": "commons-cli:commons-cli:1.3.1",
  "commonsCodec": "commons-codec:commons-codec:1.10",
  "commonsDbcp": "commons-dbcp:commons-dbcp:1.4",
  "commonsEmail": "org.apache.commons:commons-email:1.4",
  "commonsLang": "commons-lang:commons-lang:2.6",
  "commonsLang3": "org.apache.commons:commons-lang3:3.4",
  "commonsConfiguration": "commons-configuration:commons-configuration:1.10",
  "commonsIo": "commons-io:commons-io:2.5",
  "commonsMath": "org.apache.commons:commons-math3:3.5",
  "commonsHttpClient": "commons-httpclient:commons-httpclient:3.1",
  "commonsCompress":"org.apache.commons:commons-compress:1.10",
  "commonsPool": "org.apache.commons:commons-pool2:2.4.2",
  "datanucleusCore": "org.datanucleus:datanucleus-core:3.2.10",
  "datanucleusRdbms": "org.datanucleus:datanucleus-rdbms:3.2.9",
  "guava": "com.google.guava:guava:15.0",
  "gson": "com.google.code.gson:gson:2.6.2",
  "findBugsAnnotations": "com.google.code.findbugs:jsr305:" + findBugsVersion,
  "hadoopCommon": "org.apache.hadoop:hadoop-common:" + hadoopVersion,
  "hadoopClientCore": "org.apache.hadoop:hadoop-mapreduce-client-core:" + hadoopVersion,
  "hadoopClientCommon": "org.apache.hadoop:hadoop-mapreduce-client-common:" + hadoopVersion,
  "hadoopHdfs": "org.apache.hadoop:hadoop-hdfs:" + hadoopVersion,
  "hadoopAuth": "org.apache.hadoop:hadoop-auth:" + hadoopVersion,
  "hadoopYarnApi": "org.apache.hadoop:hadoop-yarn-api:" + hadoopVersion,
  "hadoopYarnCommon": "org.apache.hadoop:hadoop-yarn-common:" + hadoopVersion,
  "hadoopYarnClient": "org.apache.hadoop:hadoop-yarn-client:" + hadoopVersion,
  "hadoopYarnMiniCluster": "org.apache.hadoop:hadoop-minicluster:" + hadoopVersion,
  "hadoopAnnotations": "org.apache.hadoop:hadoop-annotations:" + hadoopVersion,
  "hadoopAws": "org.apache.hadoop:hadoop-aws:2.6.0",
  "hiveCommon": "org.apache.hive:hive-common:" + hiveVersion,
  "hiveService": "org.apache.hive:hive-service:" + hiveVersion,
  "hiveJdbc": "org.apache.hive:hive-jdbc:" + hiveVersion,
  "hiveMetastore": "org.apache.hive:hive-metastore:" + hiveVersion,
  "hiveExec": "org.apache.hive:hive-exec:" + hiveVersion + ":core",
  "hiveSerDe": "org.apache.hive:hive-serde:" + hiveVersion,
  "httpclient": "org.apache.httpcomponents:httpclient:4.5.2",
  "httpcore": "org.apache.httpcomponents:httpcore:4.4.4",
  "kafka": "org.apache.kafka:kafka_2.11:0.8.2.2",
  "kafkaTest": "org.apache.kafka:kafka_2.11:0.8.2.2:test",
  "kafkaClient": "org.apache.kafka:kafka-clients:0.8.2.2",
  "quartz": "org.quartz-scheduler:quartz:2.2.3",
  "testng": "org.testng:testng:6.9.10",
  "mockserver":"org.mock-server:mockserver-netty:3.10.4",
  "jacksonCore": "org.codehaus.jackson:jackson-core-asl:1.9.13",
  "jacksonMapper": "org.codehaus.jackson:jackson-mapper-asl:1.9.13",
  "jasypt": "org.jasypt:jasypt:1.9.2",
  "slf4j": "org.slf4j:slf4j-api:1.7.21",
  "log4j": "log4j:log4j:1.2.17",
  "log4jextras": "log4j:apache-log4j-extras:1.2.17",
  "slf4jLog4j": "org.slf4j:slf4j-log4j12:1.7.21",
  "jodaTime": "joda-time:joda-time:2.9.3",
  "metricsCore": "io.dropwizard.metrics:metrics-core:" + dropwizardMetricsVersion,
  "metricsJvm": "io.dropwizard.metrics:metrics-jvm:" + dropwizardMetricsVersion,
  "metricsGraphite": "io.dropwizard.metrics:metrics-graphite:" + dropwizardMetricsVersion,
  "jsch": "com.jcraft:jsch:0.1.53",
  "jdo2": "javax.jdo:jdo2-api:2.1",
  "azkaban": "com.linkedin.azkaban:azkaban:2.5.0",
  "commonsVfs": "org.apache.commons:commons-vfs2:2.0",
  "mysqlConnector": "mysql:mysql-connector-java:5.1.38",
  "javaxInject": "javax.inject:javax.inject:1",
  "guice": "com.google.inject:guice:4.0",
  "derby": "org.apache.derby:derby:10.12.1.1",
  "mockito": "org.mockito:mockito-core:1.10.19",
  "salesforceWsc": "com.force.api:force-wsc:37.0.3",
  "salesforcePartner": "com.force.api:force-partner-api:37.0.3",
  "scala": "org.scala-lang:scala-library:2.11.8",
  "influxdbJava": "org.influxdb:influxdb-java:2.1",
  "libthrift":"org.apache.thrift:libthrift:0.9.3",
  "lombok":"org.projectlombok:lombok:1.16.8",
  "mockRunnerJdbc":"com.mockrunner:mockrunner-jdbc:1.0.8",
  "xerces":"xerces:xercesImpl:2.11.0",
  "typesafeConfig": "com.typesafe:config:1.2.1",
  "byteman": "org.jboss.byteman:byteman:" + bytemanVersion,
  "bytemanBmunit": "org.jboss.byteman:byteman-bmunit:" + bytemanVersion,
  "bcpgJdk15on": "org.bouncycastle:bcpg-jdk15on:1.52",
  "bcprovJdk15on": "org.bouncycastle:bcprov-jdk15on:1.52",
  "calciteCore": "org.apache.calcite:calcite-core:1.2.0-incubating",
  "calciteAvatica": "org.apache.calcite:calcite-avatica:1.2.0-incubating",
  "jhyde": "org.pentaho:pentaho-aggdesigner-algorithm:5.1.5-jhyde",
  "curatorFramework": "org.apache.curator:curator-framework:2.10.0",
  "curatorRecipes": "org.apache.curator:curator-recipes:2.10.0",
  "curatorClient": "org.apache.curator:curator-client:2.10.0",
  "curatorTest": "org.apache.curator:curator-test:2.10.0",
  "hamcrest": "org.hamcrest:hamcrest-all:1.3",
  "joptSimple": "net.sf.jopt-simple:jopt-simple:4.9",
  "protobuf": "com.google.protobuf:protobuf-java:2.5.0",
  "pegasus" : [
    "data" : "com.linkedin.pegasus:data:" + pegasusVersion,
    "generator" : "com.linkedin.pegasus:generator:" + pegasusVersion,
    "restliClient" : "com.linkedin.pegasus:restli-client:" + pegasusVersion,
    "restliServer" : "com.linkedin.pegasus:restli-server:" + pegasusVersion,
    "restliTools" : "com.linkedin.pegasus:restli-tools:" + pegasusVersion,
    "pegasusCommon" : "com.linkedin.pegasus:pegasus-common:" + pegasusVersion,
    "restliCommon" : "com.linkedin.pegasus:restli-common:" + pegasusVersion,
    "r2" : "com.linkedin.pegasus:r2:" + pegasusVersion,
    "d2" : "com.linkedin.pegasus:d2:" + pegasusVersion,
    "restliNettyStandalone" : "com.linkedin.pegasus:restli-netty-standalone:" + pegasusVersion
  ],
  "jetty": [
          "org.eclipse.jetty:jetty-server:9.2.14.v20151106",
          "org.eclipse.jetty:jetty-servlet:9.2.14.v20151106"
  ],
  "servlet-api": "javax.servlet:servlet-api:3.1.0",
  "guavaretrying": "com.github.rholder:guava-retrying:2.0.0",
  "jsonAssert": "org.skyscreamer:jsonassert:1.3.0",
  "reflections" : "org.reflections:reflections:0.9.10",
  "embeddedProcess": "de.flapdoodle.embed:de.flapdoodle.embed.process:1.50.2",
  "testMysqlServer": "com.wix:wix-embedded-mysql:1.1.0",
  "flyway": "org.flywaydb:flyway-core:3.2.1"
];

if (!isDefaultEnvironment)
{
  ext.externalDependency.each { overrideDepKey, overrideDepValue ->
    if (externalDependency[overrideDepKey] != null)
    {
      externalDependency[overrideDepKey] = overrideDepValue
    }
  }
}

task wrapper(type: Wrapper) { gradleVersion = '1.12' }

import javax.tools.ToolProvider

task javadocTarball(type: Tar) {
  baseName = "gobblin-javadoc-all"
  destinationDir = new File(project.buildDir, baseName)
  compression = Compression.GZIP
  extension = 'tgz'
  description = "Generates a tar-ball with all javadocs to ${destinationDir}/${archiveName}"
}

javadocTarball << {
  def indexFile = new File(destinationDir, "index.md")
  def version = rootProject.ext.javadocVersion
  indexFile << """----
layout: page
title: Gobblin Javadoc packages ${version}
permalink: /javadoc/${version}/
----

"""
  rootProject.ext.javadocPackages.each {
    indexFile << "* [${it}](${it})\n"
  }
}

// Javadoc initialization for subprojects
ext.javadocVersion = null != project.version ? project.version.toString() : "latest"
if (ext.javadocVersion.indexOf('-') > 0) {
  // Remove any "-" addons from the version
  ext.javadocVersion = javadocVersion.substring(0, javadocVersion.indexOf('-'))
}

ext.javadocPackages = new HashSet<String>()
subprojects.each{Project pr ->
  if (file(pr.projectDir.absolutePath + "/src/main/java").exists()) {
    rootProject.ext.javadocPackages += pr.name
  }
}

subprojects {
  plugins.withType(JavaPlugin) {

    // Sometimes generating javadocs can lead to OOM. This may needs to be increased.
    // Also force javadocs to pick up system proxy settings if available
    javadoc {
      options.jFlags('-Xmx256m', '-Djava.net.useSystemProxies=true');
    }

    rootProject.tasks.javadocTarball.dependsOn project.tasks.javadoc
    if ( rootProject.ext.javadocPackages.contains(project.name)) {
      rootProject.tasks.javadocTarball.into(project.name){from(fileTree(dir: "${project.buildDir}/docs/javadoc/"))}
    }

    test {
       testLogging {
          displayGranularity = 2
          events 'passed', 'skipped', 'failed'
          showExceptions = true
          showCauses = true
          showStackTraces = true
       }
       afterSuite {descriptor, result ->
          logger.lifecycle(String.format("Completed: %s --> %s (SUCCESS:%d FAIL:%d SKIP:%d TIME:%6.2f s)",
                             descriptor
                             , result.resultType
                             , result.successfulTestCount
                             , result.failedTestCount
                             , result.skippedTestCount
                             , (result.endTime - result.startTime)/1000.0
                             ));
       }
    }
  }
}

ext.pomAttributes = {
  name "${project.name}"
  packaging 'jar'
  // optionally artifactId can be defined here
  description 'Gobblin Ingestion Framework'
  url 'https://github.com/linkedin/gobblin/'

  scm {
    connection 'scm:git:git@github.com:linkedin/gobblin.git'
    developerConnection 'scm:git:git@github.com:linkedin/gobblin.git'
    url 'git@github.com:linkedin/gobblin.git'
  }

  licenses {
    license {
      name 'The Apache License, Version 2.0'
      url 'http://www.apache.org/licenses/LICENSE-2.0.txt'
    }
  }

  developers {
    developer {
      name 'Abhishek Tiwari'
      organization 'LinkedIn'
    }
    developer {
      name 'Chavdar Botev'
      organization 'LinkedIn'
    }
    developer {
      name 'Issac Buenrostro'
      organization 'LinkedIn'
    }
    developer {
      name 'Min Tu'
      organization 'LinkedIn'
    }
    developer {
      name 'Narasimha Veeramreddy'
      organization 'LinkedIn'
    }
    developer {
      name 'Pradhan Cadabam'
      organization 'LinkedIn'
    }
    developer {
      name 'Sahil Takiar'
      organization 'LinkedIn'
    }
    developer {
      name 'Shirshanka Das'
      organization 'LinkedIn'
    }
    developer {
      name 'Yinan Li'
      organization 'LinkedIn'
    }
    developer {
      name 'Ying Dai'
      organization 'LinkedIn'
    }
    developer {
      name 'Ziyang Liu'
      organization 'LinkedIn'
    }
  }
}

def getAllDependentProjects(project) {
  def projectDependencies = project.configurations.runtime.getAllDependencies().withType(ProjectDependency)
  def dependentProjects = projectDependencies*.dependencyProject
  if (dependentProjects.size() > 0) {
      dependentProjects.each { dependentProjects += getAllDependentProjects(it) }
  }
  return dependentProjects.unique()
}

subprojects {
  plugins.withType(JavaPlugin) {
    plugins.apply('idea')
    plugins.apply('eclipse')
    plugins.apply('maven')
    plugins.apply('findbugs')

    sourceCompatibility = JavaVersion.VERSION_1_7

    findbugs {
      toolVersion = findBugsVersion
      ignoreFailures = false
      effort = "max"
      sourceSets = [sourceSets.main] // Only analyze src/java/main, not src/java/test/
      // The exclude filter file must be under "ligradle/findbugs/" for internal compatibility with ligradle FindBugs
      excludeFilter = file(rootProject.projectDir.path + "/ligradle/findbugs/findbugsExclude.xml")
    }

    test {
      if (project.hasProperty("printTestOutput")) {
        testLogging.showStandardStreams = true
      }
      useTestNG () {
        excludeGroups 'ignore', 'performance'
        if (project.hasProperty('skipTestGroup')) {
          print "Skipping test groups " + skipTestGroup
          excludeGroups skipTestGroup
        }
<<<<<<< HEAD
        if (! project.hasProperty('runTestGroups')) {
           project.ext.runTestGroups = System.getenv("GOBBLIN_RUN_TEST_GROUPS")
        }
        if (null != runTestGroups && runTestGroups.length() > 0) {
          print "Running only test groups " + runTestGroups
          includeGroups runTestGroups
=======
        if (project.hasProperty('runTestGroups')) {
          includeGroups project.runTestGroups
>>>>>>> fe2d5150
        }
      }
    }

    configurations {
      compile
      dependencies {
        compile(externalDependency.hadoopCommon) {
          exclude module: 'servlet-api'
        }
        compile externalDependency.hadoopClientCore
        compile externalDependency.hadoopAnnotations
        if (project.name.equals('gobblin-runtime') || project.name.equals('gobblin-test')) {
          compile externalDependency.hadoopClientCommon
        }
        compile(externalDependency.guava) {
          force = true
        }
        compile(externalDependency.commonsCodec) {
          force = true
        }

        // Required to add JDK's tool jar, which is required to run byteman tests.
        testCompile (files(((URLClassLoader) ToolProvider.getSystemToolClassLoader()).getURLs()))
      }
    }

    if (isDefaultEnvironment) {
      task sourcesJar(type: Jar, dependsOn: classes) {
        from sourceSets.main.allSource
        classifier = 'sources'
      }
      task javadocJar(type: Jar) {
        from javadoc
        classifier = 'javadoc'
      }
      artifacts { archives sourcesJar, javadocJar }
    }

    plugins.apply('maven')

    project.version = rootProject.version
    project.group = rootProject.group

    install {
      repositories {
        mavenInstaller {
          mavenLocal()
          pom.project {
            name "${project.name}"
            packaging 'jar'
            description 'Gobblin Ingestion Framework'
            url 'https://github.com/linkedin/gobblin/'
          }
        }
      }
    }

    // Publishing of maven artifacts for subprojects
    if (rootProject.ext.publishToMaven) {
      if (rootProject.ext.signArtifacts) {
        plugins.apply('signing')
      }

      uploadArchives {
        repositories {
          mavenDeployer {
            beforeDeployment { MavenDeployment deployment ->
              if (rootProject.ext.signArtifacts) {
                signing.signPom(deployment)
              }
            }

            repository(url: rootProject.artifactRepository) {
              authentication(userName: ossrhUsername, password: ossrhPassword)
            }

            snapshotRepository(url: rootProject.artifactSnapshotRepository) {
              authentication(userName: ossrhUsername, password: ossrhPassword)
            }

            pom.project pomAttributes
          }
        }
      }

      if (rootProject.ext.signArtifacts) {
        signing {
          sign configurations.archives
        }
      }
    }

    // Configure the IDEA plugin to (1) add the codegen as source dirs and (2) work around
    // an apparent bug in the plugin which doesn't set the outputDir/testOutputDir as documented
    idea.project {
      ext.languageLevel = JavaVersion.VERSION_1_7
      languageLevel = JavaVersion.VERSION_1_7
    }
    idea.module {
      // Gradle docs claim the two settings below are the default, but
      // the actual defaults appear to be "out/production/$MODULE_NAME"
      // and "out/test/$MODULE_NAME". Changing it so IDEA and gradle share
      // the class output directory.

      outputDir = sourceSets.main.output.classesDir
      testOutputDir = sourceSets.test.output.classesDir
    }

    // Add standard javadoc repositories so we can reference classes in them using @link
    tasks.javadoc.options.links "http://typesafehub.github.io/config/latest/api/",
                                "https://docs.oracle.com/javase/7/docs/api/",
                                "http://docs.guava-libraries.googlecode.com/git-history/v15.0/javadoc/",
                                "http://hadoop.apache.org/docs/r${rootProject.ext.hadoopVersion}/api/",
                                "https://hive.apache.org/javadocs/r${rootProject.ext.hiveVersion}/api/",
                                "http://avro.apache.org/docs/${avroVersion}/api/java/",
                                "https://dropwizard.github.io/metrics/${dropwizardMetricsVersion}/apidocs/"

    afterEvaluate {
      // add the standard pegasus dependencies wherever the plugin is used
      if (project.plugins.hasPlugin('pegasus')) {
        dependencies {
          dataTemplateCompile externalDependency.pegasus.data
          restClientCompile externalDependency.pegasus.restliClient,externalDependency.pegasus.restliCommon,externalDependency.pegasus.restliTools
        }
      }
    }
  }
}

gradle.projectsEvaluated {
  subprojects {
    plugins.withType(JavaPlugin) {
      getAllDependentProjects(project).each {
        tasks.javadoc.options.linksOffline "http://linkedin.github.io/gobblin/javadoc/${javadocVersion}/${it.name}/",
                                         "${rootProject.buildDir}/${it.name}/docs/javadoc/"
      }
    }
  }
}

//Turn off javadoc lint for Java 8+
if (JavaVersion.current().isJava8Compatible()) {
  allprojects {
    tasks.withType(Javadoc) {
      options.addStringOption('Xdoclint:none', '-quiet')
    }
  }
}

task dotProjectDependencies(description: 'List of gobblin project dependencies in dot format') << {
  println "// ========= Start of project dependency graph ======= "
  println "digraph project_dependencies {"
  subprojects.each { Project project ->
    def project_node_name = project.name.replaceAll("-","_")
    if (project.configurations.findByName("compile") != null) {
      project.configurations.compile.dependencies.each { Dependency dep ->
        if (dep instanceof ProjectDependency) {
          def dep_node_name = dep.dependencyProject.name.replaceAll("-","_")
          println "\t${project_node_name} -> ${dep_node_name};"
        }
      }
    }
  }
  println "}"
  println "// ========= End of project dependency graph ======= "
}<|MERGE_RESOLUTION|>--- conflicted
+++ resolved
@@ -441,17 +441,8 @@
           print "Skipping test groups " + skipTestGroup
           excludeGroups skipTestGroup
         }
-<<<<<<< HEAD
-        if (! project.hasProperty('runTestGroups')) {
-           project.ext.runTestGroups = System.getenv("GOBBLIN_RUN_TEST_GROUPS")
-        }
-        if (null != runTestGroups && runTestGroups.length() > 0) {
-          print "Running only test groups " + runTestGroups
-          includeGroups runTestGroups
-=======
         if (project.hasProperty('runTestGroups')) {
           includeGroups project.runTestGroups
->>>>>>> fe2d5150
         }
       }
     }
