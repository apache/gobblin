/*
 * Licensed to the Apache Software Foundation (ASF) under one or more
 * contributor license agreements.  See the NOTICE file distributed with
 * this work for additional information regarding copyright ownership.
 * The ASF licenses this file to You under the Apache License, Version 2.0
 * (the "License"); you may not use this file except in compliance with
 * the License.  You may obtain a copy of the License at
 *
 *    http://www.apache.org/licenses/LICENSE-2.0
 *
 * Unless required by applicable law or agreed to in writing, software
 * distributed under the License is distributed on an "AS IS" BASIS,
 * WITHOUT WARRANTIES OR CONDITIONS OF ANY KIND, either express or implied.
 * See the License for the specific language governing permissions and
 * limitations under the License.
 */

package org.apache.gobblin.runtime.api;

import com.google.common.base.Optional;
import com.google.inject.Inject;
import com.typesafe.config.Config;
import com.zaxxer.hikari.HikariDataSource;
import java.io.IOException;
import java.sql.Connection;
import java.sql.PreparedStatement;
import java.sql.ResultSet;
import java.sql.SQLException;
import java.sql.SQLIntegrityConstraintViolationException;
import java.sql.Timestamp;
import javax.sql.DataSource;
import lombok.Data;
import lombok.extern.slf4j.Slf4j;
import org.apache.gobblin.broker.SharedResourcesBrokerFactory;
import org.apache.gobblin.configuration.ConfigurationKeys;
import org.apache.gobblin.metastore.MysqlDataSourceFactory;
import org.apache.gobblin.service.ServiceConfigKeys;
import org.apache.gobblin.util.ConfigUtils;


/**
 * MySQL based implementation of the {@link MultiActiveLeaseArbiter} which uses a MySQL store to resolve ownership of
 * a flow event amongst multiple competing participants. A MySQL table is used to store flow identifying information as
 * well as the flow action associated with it. It uses two additional values of the `event_timestamp` and
 * `lease_acquisition_timestamp` to indicate an active lease, expired lease, and state of no longer leasing. The table
 * schema is as follows:
 * [flow_group | flow_name | flow_execution_id | flow_action | event_timestamp | lease_acquisition_timestamp]
 * (----------------------primary key------------------------)
 * We also maintain another table in the database with two constants that allow us to coordinate between participants and
 * ensure they are using the same values to base their coordination off of.
 * [epsilon | linger]
 * `epsilon` - time within we consider to timestamps to be the same, to account for between-host clock drift
 * `linger` - minimum time to occur before another host may attempt a lease on a flow event. It should be much greater
 *            than epsilon and encapsulate executor communication latency including retry attempts
 *
 * The `event_timestamp` is the time of the flow_action event request.
 * --- Note ---
 * We only use the participant's local event_timestamp internally to identify the particular flow_action event, but
 * after interacting with the database utilize the CURRENT_TIMESTAMP of the database to insert or keep
 * track of our event. This is to avoid any discrepancies due to clock drift between participants as well as
 * variation in local time and database time for future comparisons.
 * ---Event consolidation---
 * Note that for the sake of simplification, we only allow one event associated with a particular flow's flow_action
 * (ie: only one LAUNCH for example of flow FOO, but there can be a LAUNCH, KILL, & RESUME for flow FOO at once) during
 * the time it takes to execute the flow action. In most cases, the execution time should be so negligible that this
 * event consolidation of duplicate flow action requests is not noticed and even during executor downtime this behavior
 * is acceptable as the user generally expects a timely execution of the most recent request rather than one execution
 * per request.
 *
 * The `lease_acquisition_timestamp` is the time a host acquired ownership of this flow action, and it is valid for
 * `linger` period of time after which it expires and any host can re-attempt ownership. In most cases, the original
 * host should actually complete its work while having the lease and then mark the flow action as NULL to indicate no
 * further leasing should be done for the event.
 */
@Slf4j
public class MysqlMultiActiveLeaseArbiter implements MultiActiveLeaseArbiter {
  /** `j.u.Function` variant for an operation that may @throw IOException or SQLException: preserves method signature checked exceptions */
  @FunctionalInterface
  protected interface CheckedFunction<T, R> {
    R apply(T t) throws IOException, SQLException;
  }

  protected final DataSource dataSource;
  private final String leaseArbiterTableName;
  private final String constantsTableName;
  private final int epsilon;
  private final int linger;
  private String thisTableGetInfoStatement;
  private String thisTableSelectAfterInsertStatement;
  private String thisTableAcquireLeaseIfMatchingAllStatement;
  private String thisTableAcquireLeaseIfFinishedStatement;

  // TODO: define retention on this table
  private static final String CREATE_LEASE_ARBITER_TABLE_STATEMENT = "CREATE TABLE IF NOT EXISTS %s ("
      + "flow_group varchar(" + ServiceConfigKeys.MAX_FLOW_GROUP_LENGTH + ") NOT NULL, flow_name varchar("
      + ServiceConfigKeys.MAX_FLOW_GROUP_LENGTH + ") NOT NULL, " + "flow_execution_id varchar("
      + ServiceConfigKeys.MAX_FLOW_EXECUTION_ID_LENGTH + ") NOT NULL, flow_action varchar(100) NOT NULL, "
      + "event_timestamp TIMESTAMP, "
      + "lease_acquisition_timestamp TIMESTAMP NULL DEFAULT CURRENT_TIMESTAMP, "
      + "PRIMARY KEY (flow_group,flow_name,flow_execution_id,flow_action))";
  private static final String CREATE_CONSTANTS_TABLE_STATEMENT = "CREATE TABLE IF NOT EXISTS %s "
      + "(primary_key INT, epsilon INT, linger INT, PRIMARY KEY (primary_key))";
  // Only insert epsilon and linger values from config if this table does not contain a pre-existing values already.
  private static final String UPSERT_CONSTANTS_TABLE_STATEMENT = "INSERT INTO %s (primary_key, epsilon, linger) "
      + "VALUES(1, ?, ?) ON DUPLICATE KEY UPDATE epsilon=VALUES(epsilon), linger=VALUES(linger)";
  protected static final String WHERE_CLAUSE_TO_MATCH_KEY = "WHERE flow_group=? AND flow_name=? AND flow_execution_id=?"
      + " AND flow_action=?";
  protected static final String WHERE_CLAUSE_TO_MATCH_ROW = WHERE_CLAUSE_TO_MATCH_KEY
      + " AND event_timestamp=? AND lease_acquisition_timestamp=?";
  protected static final String SELECT_AFTER_INSERT_STATEMENT = "SELECT event_timestamp, lease_acquisition_timestamp, "
    + "linger FROM %s, %s " + WHERE_CLAUSE_TO_MATCH_KEY;
  // Does a cross join between the two tables to have epsilon and linger values available. Returns the following values:
  // event_timestamp, lease_acquisition_timestamp, isWithinEpsilon (boolean if current time in db is within epsilon of
  // event_timestamp), leaseValidityStatus (1 if lease has not expired, 2 if expired, 3 if column is NULL or no longer
  // leasing)
  protected static final String GET_EVENT_INFO_STATEMENT = "SELECT event_timestamp, lease_acquisition_timestamp, "
      + "TIMESTAMPDIFF(microsecond, event_timestamp, CURRENT_TIMESTAMP) / 1000 <= epsilon as is_within_epsilon, CASE "
      + "WHEN CURRENT_TIMESTAMP < DATE_ADD(lease_acquisition_timestamp, INTERVAL linger*1000 MICROSECOND) then 1 "
      + "WHEN CURRENT_TIMESTAMP >= DATE_ADD(lease_acquisition_timestamp, INTERVAL linger*1000 MICROSECOND) then 2 "
      + "ELSE 3 END as lease_validity_status, linger, CURRENT_TIMESTAMP FROM %s, %s " + WHERE_CLAUSE_TO_MATCH_KEY;
  // Insert or update row to acquire lease if values have not changed since the previous read
  // Need to define three separate statements to handle cases where row does not exist or has null values to check
  protected static final String ACQUIRE_LEASE_IF_NEW_ROW_STATEMENT = "INSERT INTO %s (flow_group, flow_name, "
      + "flow_execution_id, flow_action, event_timestamp, lease_acquisition_timestamp) VALUES(?, ?, ?, ?, "
      + "CURRENT_TIMESTAMP, CURRENT_TIMESTAMP)";
  protected static final String CONDITIONALLY_ACQUIRE_LEASE_IF_FINISHED_LEASING_STATEMENT = "UPDATE %s "
      + "SET event_timestamp=CURRENT_TIMESTAMP, lease_acquisition_timestamp=CURRENT_TIMESTAMP "
      + WHERE_CLAUSE_TO_MATCH_KEY + " AND event_timestamp=? AND lease_acquisition_timestamp is NULL";
  protected static final String CONDITIONALLY_ACQUIRE_LEASE_IF_MATCHING_ALL_COLS_STATEMENT = "UPDATE %s "
      + "SET event_timestamp=CURRENT_TIMESTAMP, lease_acquisition_timestamp=CURRENT_TIMESTAMP "
      + WHERE_CLAUSE_TO_MATCH_ROW;
  // Complete lease acquisition if values have not changed since lease was acquired
  protected static final String CONDITIONALLY_COMPLETE_LEASE_STATEMENT = "UPDATE %s SET "
      + "lease_acquisition_timestamp = NULL " + WHERE_CLAUSE_TO_MATCH_ROW;

  @Inject
  public MysqlMultiActiveLeaseArbiter(Config config) throws IOException {
    if (config.hasPath(ConfigurationKeys.MYSQL_LEASE_ARBITER_PREFIX)) {
      config = config.getConfig(ConfigurationKeys.MYSQL_LEASE_ARBITER_PREFIX).withFallback(config);
    } else {
      throw new IOException(String.format("Please specify the config for MysqlMultiActiveLeaseArbiter using prefix %s "
          + "before all properties", ConfigurationKeys.MYSQL_LEASE_ARBITER_PREFIX));
    }

    this.leaseArbiterTableName = ConfigUtils.getString(config, ConfigurationKeys.SCHEDULER_LEASE_DETERMINATION_STORE_DB_TABLE_KEY,
        ConfigurationKeys.DEFAULT_SCHEDULER_LEASE_DETERMINATION_STORE_DB_TABLE);
    this.constantsTableName = ConfigUtils.getString(config, ConfigurationKeys.MULTI_ACTIVE_SCHEDULER_CONSTANTS_DB_TABLE_KEY,
        ConfigurationKeys.DEFAULT_MULTI_ACTIVE_SCHEDULER_CONSTANTS_DB_TABLE);
    this.epsilon = ConfigUtils.getInt(config, ConfigurationKeys.SCHEDULER_EVENT_EPSILON_MILLIS_KEY,
        ConfigurationKeys.DEFAULT_SCHEDULER_EVENT_EPSILON_MILLIS);
    this.linger = ConfigUtils.getInt(config, ConfigurationKeys.SCHEDULER_EVENT_LINGER_MILLIS_KEY,
        ConfigurationKeys.DEFAULT_SCHEDULER_EVENT_LINGER_MILLIS);
    this.thisTableGetInfoStatement = String.format(GET_EVENT_INFO_STATEMENT, this.leaseArbiterTableName,
        this.constantsTableName);
    this.thisTableSelectAfterInsertStatement = String.format(SELECT_AFTER_INSERT_STATEMENT, this.leaseArbiterTableName,
        this.constantsTableName);
    this.thisTableAcquireLeaseIfMatchingAllStatement =
        String.format(CONDITIONALLY_ACQUIRE_LEASE_IF_MATCHING_ALL_COLS_STATEMENT, this.leaseArbiterTableName);
    this.thisTableAcquireLeaseIfFinishedStatement =
        String.format(CONDITIONALLY_ACQUIRE_LEASE_IF_FINISHED_LEASING_STATEMENT, this.leaseArbiterTableName);
    this.dataSource = MysqlDataSourceFactory.get(config, SharedResourcesBrokerFactory.getImplicitBroker());
    String createArbiterStatement = String.format(
        CREATE_LEASE_ARBITER_TABLE_STATEMENT, leaseArbiterTableName);
    try (Connection connection = dataSource.getConnection();
        PreparedStatement createStatement = connection.prepareStatement(createArbiterStatement)) {
      createStatement.executeUpdate();
      connection.commit();
    } catch (SQLException e) {
      throw new IOException("Table creation failure for " + leaseArbiterTableName, e);
    }
    initializeConstantsTable();

    log.info("MysqlMultiActiveLeaseArbiter initialized");
  }

  // Initialize Constants table if needed and insert row into it if one does not exist
  private void initializeConstantsTable() throws IOException {
    String createConstantsStatement = String.format(CREATE_CONSTANTS_TABLE_STATEMENT, this.constantsTableName);
    withPreparedStatement(createConstantsStatement, createStatement -> createStatement.executeUpdate(), true);

    String insertConstantsStatement = String.format(UPSERT_CONSTANTS_TABLE_STATEMENT, this.constantsTableName);
    withPreparedStatement(insertConstantsStatement, insertStatement -> {
      int i = 0;
      insertStatement.setInt(++i, epsilon);
      insertStatement.setInt(++i, linger);
      return insertStatement.executeUpdate();
    }, true);
  }

  @Override
  public LeaseAttemptStatus tryAcquireLease(DagActionStore.DagAction flowAction, long eventTimeMillis)
      throws IOException {
<<<<<<< HEAD
    log.info("Multi-active scheduler about to handle trigger event: [{}, triggerEventTimestamp: {}]", flowAction,
        eventTimeMillis);
    // Check table for an existing entry for this flow action and event time
    Optional<GetEventInfoResult> getResult = withPreparedStatement(thisTableGetInfoStatement,
        getInfoStatement -> {
          int i = 0;
          getInfoStatement.setString(++i, flowAction.getFlowGroup());
          getInfoStatement.setString(++i, flowAction.getFlowName());
          getInfoStatement.setString(++i, flowAction.getFlowExecutionId());
          getInfoStatement.setString(++i, flowAction.getFlowActionType().toString());
          ResultSet resultSet = getInfoStatement.executeQuery();
          try {
            if (!resultSet.next()) {
              return Optional.<GetEventInfoResult>absent();
            }
            return Optional.of(createGetInfoResult(resultSet));
          } finally {
            if (resultSet !=  null) {
              resultSet.close();
            }
          }
        }, true);
=======
    // Query lease arbiter table about this flow action
    Optional<GetEventInfoResult> getResult = getExistingEventInfo(flowAction);
>>>>>>> 01c433c6

    try {
      if (!getResult.isPresent()) {
        log.debug("tryAcquireLease for [{}, eventTimestamp: {}] - CASE 1: no existing row for this flow action, then go"
                + " ahead and insert", flowAction, eventTimeMillis);
        int numRowsUpdated = attemptLeaseIfNewRow(flowAction);
       return evaluateStatusAfterLeaseAttempt(numRowsUpdated, flowAction, Optional.absent());
      }

      // Extract values from result set
      Timestamp dbEventTimestamp = getResult.get().getDbEventTimestamp();
      Timestamp dbLeaseAcquisitionTimestamp = getResult.get().getDbLeaseAcquisitionTimestamp();
      boolean isWithinEpsilon = getResult.get().isWithinEpsilon();
      int leaseValidityStatus = getResult.get().getLeaseValidityStatus();
      // Used to calculate minimum amount of time until a participant should check whether a lease expired
      int dbLinger = getResult.get().getDbLinger();
      Timestamp dbCurrentTimestamp = getResult.get().getDbCurrentTimestamp();

      log.info("Multi-active arbiter replacing local trigger event timestamp [{}, triggerEventTimestamp: {}] with "
          + "database eventTimestamp {}", flowAction, eventTimeMillis, dbCurrentTimestamp.getTime());

      // Lease is valid
      if (leaseValidityStatus == 1) {
        if (isWithinEpsilon) {
          log.debug("tryAcquireLease for [{}, eventTimestamp: {}] - CASE 2: Same event, lease is valid", flowAction,
              dbCurrentTimestamp.getTime());
          // Utilize db timestamp for reminder
          return new LeasedToAnotherStatus(flowAction, dbEventTimestamp.getTime(),
              dbLeaseAcquisitionTimestamp.getTime() + dbLinger - dbCurrentTimestamp.getTime());
        }
        log.debug("tryAcquireLease for [{}, eventTimestamp: {}] - CASE 3: Distinct event, lease is valid", flowAction,
            dbCurrentTimestamp.getTime());
        // Utilize db lease acquisition timestamp for wait time
        return new LeasedToAnotherStatus(flowAction, dbCurrentTimestamp.getTime(),
            dbLeaseAcquisitionTimestamp.getTime() + dbLinger  - dbCurrentTimestamp.getTime());
      }
      else if (leaseValidityStatus == 2) {
        log.debug("tryAcquireLease for [{}, eventTimestamp: {}] - CASE 4: Lease is out of date (regardless of whether "
            + "same or distinct event)", flowAction, dbCurrentTimestamp.getTime());
        if (isWithinEpsilon) {
          log.warn("Lease should not be out of date for the same trigger event since epsilon << linger for flowAction"
                  + " {}, db eventTimestamp {}, db leaseAcquisitionTimestamp {}, linger {}", flowAction,
              dbEventTimestamp, dbLeaseAcquisitionTimestamp, dbLinger);
        }
        // Use our event to acquire lease, check for previous db eventTimestamp and leaseAcquisitionTimestamp
        int numRowsUpdated = attemptLeaseIfExistingRow(thisTableAcquireLeaseIfMatchingAllStatement, flowAction,
            true,true, dbEventTimestamp, dbLeaseAcquisitionTimestamp);
        return evaluateStatusAfterLeaseAttempt(numRowsUpdated, flowAction, Optional.of(dbCurrentTimestamp));
      } // No longer leasing this event
        if (isWithinEpsilon) {
          log.debug("tryAcquireLease for [{}, eventTimestamp: {}] - CASE 5: Same event, no longer leasing event in db: "
              + "terminate", flowAction, dbCurrentTimestamp.getTime());
          return new NoLongerLeasingStatus();
        }
        log.debug("tryAcquireLease for [{}, eventTimestamp: {}] - CASE 6: Distinct event, no longer leasing event in "
            + "db", flowAction, dbCurrentTimestamp.getTime());
        // Use our event to acquire lease, check for previous db eventTimestamp and NULL leaseAcquisitionTimestamp
        int numRowsUpdated = attemptLeaseIfExistingRow(thisTableAcquireLeaseIfFinishedStatement, flowAction,
            true, false, dbEventTimestamp, null);
        return evaluateStatusAfterLeaseAttempt(numRowsUpdated, flowAction, Optional.of(dbCurrentTimestamp));
    } catch (SQLException e) {
      throw new RuntimeException(e);
    }
  }

  /**
   * Checks leaseArbiterTable for an existing entry for this flow action and event time
   */
  protected Optional<GetEventInfoResult> getExistingEventInfo(DagActionStore.DagAction flowAction) throws IOException {
    return withPreparedStatement(thisTableGetInfoStatement,
        getInfoStatement -> {
          int i = 0;
          getInfoStatement.setString(++i, flowAction.getFlowGroup());
          getInfoStatement.setString(++i, flowAction.getFlowName());
          getInfoStatement.setString(++i, flowAction.getFlowExecutionId());
          getInfoStatement.setString(++i, flowAction.getFlowActionType().toString());
          ResultSet resultSet = getInfoStatement.executeQuery();
          try {
            if (!resultSet.next()) {
              return Optional.absent();
            }
            return Optional.of(createGetInfoResult(resultSet));
          } finally {
            if (resultSet !=  null) {
              resultSet.close();
            }
          }
        }, true);
  }

  protected GetEventInfoResult createGetInfoResult(ResultSet resultSet) throws IOException {
    try {
      // Extract values from result set
      Timestamp dbEventTimestamp = resultSet.getTimestamp("event_timestamp");
      Timestamp dbLeaseAcquisitionTimestamp = resultSet.getTimestamp("lease_acquisition_timestamp");
      boolean withinEpsilon = resultSet.getBoolean("is_within_epsilon");
      int leaseValidityStatus = resultSet.getInt("lease_validity_status");
      int dbLinger = resultSet.getInt("linger");
      Timestamp dbCurrentTimestamp = resultSet.getTimestamp("CURRENT_TIMESTAMP");
      return new GetEventInfoResult(dbEventTimestamp, dbLeaseAcquisitionTimestamp, withinEpsilon, leaseValidityStatus,
          dbLinger, dbCurrentTimestamp);
    } catch (SQLException e) {
      throw new IOException(e);
    } finally {
      if (resultSet != null) {
        try {
          resultSet.close();
        } catch (SQLException e) {
          throw new IOException(e);
        }
      }
    }
  }

  /**
   * Called by participant to try to acquire lease for a flow action that does not have an attempt in progress or in
   * near past for it.
   * @return int corresponding to number of rows updated by INSERT statement to acquire lease
   */
  protected int attemptLeaseIfNewRow(DagActionStore.DagAction flowAction) throws IOException {
    String formattedAcquireLeaseNewRowStatement =
        String.format(ACQUIRE_LEASE_IF_NEW_ROW_STATEMENT, this.leaseArbiterTableName);
    return withPreparedStatement(formattedAcquireLeaseNewRowStatement,
        insertStatement -> {
          completeInsertPreparedStatement(insertStatement, flowAction);
          try {
            return insertStatement.executeUpdate();
          } catch (SQLIntegrityConstraintViolationException e) {
            if (!e.getMessage().contains("Duplicate entry")) {
              throw e;
            }
            return 0;
          }
        }, true);
  }

  /**
   * Called by participant to try to acquire lease for a flow action that has an existing, completed, or expired lease
   * attempt for the flow action in the table.
   * @return int corresponding to number of rows updated by INSERT statement to acquire lease
   */
  protected int attemptLeaseIfExistingRow(String acquireLeaseStatement, DagActionStore.DagAction flowAction,
      boolean needEventTimeCheck, boolean needLeaseAcquisition, Timestamp dbEventTimestamp,
      Timestamp dbLeaseAcquisitionTimestamp) throws IOException {
    return withPreparedStatement(acquireLeaseStatement,
        insertStatement -> {
          completeUpdatePreparedStatement(insertStatement, flowAction, needEventTimeCheck,
              needLeaseAcquisition, dbEventTimestamp, dbLeaseAcquisitionTimestamp);
          return insertStatement.executeUpdate();
        }, true);
  }

  /**
   * Checks leaseArbiter table for a row corresponding to this flow action to determine if the lease acquisition attempt
   * was successful or not.
   */
  protected SelectInfoResult getRowInfo(DagActionStore.DagAction flowAction) throws IOException {
    return withPreparedStatement(thisTableSelectAfterInsertStatement,
        selectStatement -> {
          completeWhereClauseMatchingKeyPreparedStatement(selectStatement, flowAction);
          ResultSet resultSet = selectStatement.executeQuery();
          try {
            return createSelectInfoResult(resultSet);
          } finally {
            if (resultSet !=  null) {
              resultSet.close();
            }
          }
        }, true);
  }
  protected static SelectInfoResult createSelectInfoResult(ResultSet resultSet) throws IOException {
      try {
        if (!resultSet.next()) {
          throw new IOException("Expected num rows and lease_acquisition_timestamp returned from query but received nothing, so "
              + "providing empty result to lease evaluation code");
        }
        long eventTimeMillis = resultSet.getTimestamp(1).getTime();
        long leaseAcquisitionTimeMillis = resultSet.getTimestamp(2).getTime();
        int dbLinger = resultSet.getInt(3);
        return new SelectInfoResult(eventTimeMillis, leaseAcquisitionTimeMillis, dbLinger);
      } catch (SQLException e) {
        throw new IOException(e);
      } finally {
        if (resultSet != null) {
          try {
            resultSet.close();
          } catch (SQLException e) {
            throw new IOException(e);
          }
        }
      }
  }

  /**
   * Parse result of attempted insert/update to obtain a lease for a
   * {@link org.apache.gobblin.runtime.api.DagActionStore.DagAction} event by selecting values corresponding to that
   * event from the table to return the corresponding status based on successful insert/update or not.
   * @throws SQLException
   * @throws IOException
   */
  protected LeaseAttemptStatus evaluateStatusAfterLeaseAttempt(int numRowsUpdated,
      DagActionStore.DagAction flowAction, Optional<Timestamp> dbCurrentTimestamp)
      throws SQLException, IOException {
    // Fetch values in row after attempted insert
    SelectInfoResult selectInfoResult = getRowInfo(flowAction);
    if (numRowsUpdated == 1) {
      log.debug("Obtained lease for [{}, eventTimestamp: {}] successfully!", flowAction,
          selectInfoResult.eventTimeMillis);
      return new LeaseObtainedStatus(flowAction, selectInfoResult.eventTimeMillis,
          selectInfoResult.getLeaseAcquisitionTimeMillis());
    }
    log.debug("Another participant acquired lease in between for [{}, eventTimestamp: {}] - num rows updated: ",
        flowAction, selectInfoResult.eventTimeMillis, numRowsUpdated);
    // Another participant acquired lease in between
    return new LeasedToAnotherStatus(flowAction, selectInfoResult.getEventTimeMillis(),
        selectInfoResult.getLeaseAcquisitionTimeMillis() + selectInfoResult.getDbLinger()
            - (dbCurrentTimestamp.isPresent() ? dbCurrentTimestamp.get().getTime() : System.currentTimeMillis()));
  }

  /**
   * Complete the INSERT statement for a new flow action lease where the flow action is not present in the table
   * @param statement
   * @param flowAction
   * @throws SQLException
   */
  protected static void completeInsertPreparedStatement(PreparedStatement statement,
      DagActionStore.DagAction flowAction) throws SQLException {
    int i = 0;
    // Values to set in new row
    statement.setString(++i, flowAction.getFlowGroup());
    statement.setString(++i, flowAction.getFlowName());
    statement.setString(++i, flowAction.getFlowExecutionId());
    statement.setString(++i, flowAction.getFlowActionType().toString());
  }

  /**
   * Complete the WHERE clause to match a flow action in a select statement
   * @param statement
   * @param flowAction
   * @throws SQLException
   */
  protected static void completeWhereClauseMatchingKeyPreparedStatement(PreparedStatement statement,
      DagActionStore.DagAction flowAction) throws SQLException {
    int i = 0;
    statement.setString(++i, flowAction.getFlowGroup());
    statement.setString(++i, flowAction.getFlowName());
    statement.setString(++i, flowAction.getFlowExecutionId());
    statement.setString(++i, flowAction.getFlowActionType().toString());
  }

  /**
   * Complete the UPDATE prepared statements for a flow action that already exists in the table that needs to be
   * updated.
   * @param statement
   * @param flowAction
   * @param needEventTimeCheck true if need to compare `originalEventTimestamp` with db event_timestamp
   * @param needLeaseAcquisitionTimeCheck true if need to compare `originalLeaseAcquisitionTimestamp` with db one
   * @param originalEventTimestamp value to compare to db one, null if not needed
   * @param originalLeaseAcquisitionTimestamp value to compare to db one, null if not needed
   * @throws SQLException
   */
  protected static void completeUpdatePreparedStatement(PreparedStatement statement,
      DagActionStore.DagAction flowAction, boolean needEventTimeCheck, boolean needLeaseAcquisitionTimeCheck,
      Timestamp originalEventTimestamp, Timestamp originalLeaseAcquisitionTimestamp) throws SQLException {
    int i = 0;
    // Values to check if existing row matches previous read
    statement.setString(++i, flowAction.getFlowGroup());
    statement.setString(++i, flowAction.getFlowName());
    statement.setString(++i, flowAction.getFlowExecutionId());
    statement.setString(++i, flowAction.getFlowActionType().toString());
    // Values that may be needed depending on the insert statement
    if (needEventTimeCheck) {
      statement.setTimestamp(++i, originalEventTimestamp);
    }
    if (needLeaseAcquisitionTimeCheck) {
      statement.setTimestamp(++i, originalLeaseAcquisitionTimestamp);
    }
  }

  @Override
  public boolean recordLeaseSuccess(LeaseObtainedStatus status)
      throws IOException {
    DagActionStore.DagAction flowAction = status.getFlowAction();
    String flowGroup = flowAction.getFlowGroup();
    String flowName = flowAction.getFlowName();
    String flowExecutionId = flowAction.getFlowExecutionId();
    DagActionStore.FlowActionType flowActionType = flowAction.getFlowActionType();
    return withPreparedStatement(String.format(CONDITIONALLY_COMPLETE_LEASE_STATEMENT, leaseArbiterTableName),
        updateStatement -> {
          int i = 0;
          updateStatement.setString(++i, flowGroup);
          updateStatement.setString(++i, flowName);
          updateStatement.setString(++i, flowExecutionId);
          updateStatement.setString(++i, flowActionType.toString());
          updateStatement.setTimestamp(++i, new Timestamp(status.getEventTimestamp()));
          updateStatement.setTimestamp(++i, new Timestamp(status.getLeaseAcquisitionTimestamp()));
          int numRowsUpdated = updateStatement.executeUpdate();
          if (numRowsUpdated == 0) {
            log.info("Multi-active lease arbiter lease attempt: [{}, eventTimestamp: {}] - FAILED to complete because "
                + "lease expired or event cleaned up before host completed required actions", flowAction,
                status.getEventTimestamp());
            return false;
          }
          if( numRowsUpdated == 1) {
            log.info("Multi-active lease arbiter lease attempt: [{}, eventTimestamp: {}] - COMPLETED, no longer leasing"
                    + " this event after this.", flowAction, status.getEventTimestamp());
            return true;
          };
          throw new IOException(String.format("Attempt to complete lease use: [%s, eventTimestamp: %s] - updated more "
                  + "rows than expected", flowAction, status.getEventTimestamp()));
        }, true);
  }

  /** Abstracts recurring pattern around resource management and exception re-mapping. */
  protected <T> T withPreparedStatement(String sql, CheckedFunction<PreparedStatement, T> f, boolean shouldCommit)
      throws IOException {
    try (Connection connection = this.dataSource.getConnection();
        PreparedStatement statement = connection.prepareStatement(sql)) {
      T result = f.apply(statement);
      if (shouldCommit) {
        connection.commit();
      }
      statement.close();
      return result;
    } catch (SQLException e) {
      log.warn("Received SQL exception that can result from invalid connection. Checking if validation query is set {} "
          + "Exception is {}", ((HikariDataSource) this.dataSource).getConnectionTestQuery(), e);
      throw new IOException(e);
    }
  }


  /**
   * DTO for arbiter's current lease state for a FlowActionEvent
  */
  @Data
  static class GetEventInfoResult {
    private final Timestamp dbEventTimestamp;
    private final Timestamp dbLeaseAcquisitionTimestamp;
    private final boolean withinEpsilon;
    private final int leaseValidityStatus;
    private final int dbLinger;
    private final Timestamp dbCurrentTimestamp;
  }

  /**
   DTO for result of SELECT query used to determine status of lease acquisition attempt
  */
  @Data
  static class SelectInfoResult {
    private final long eventTimeMillis;
    private final long leaseAcquisitionTimeMillis;
    private final int dbLinger;
  }
}<|MERGE_RESOLUTION|>--- conflicted
+++ resolved
@@ -190,33 +190,10 @@
   @Override
   public LeaseAttemptStatus tryAcquireLease(DagActionStore.DagAction flowAction, long eventTimeMillis)
       throws IOException {
-<<<<<<< HEAD
     log.info("Multi-active scheduler about to handle trigger event: [{}, triggerEventTimestamp: {}]", flowAction,
         eventTimeMillis);
-    // Check table for an existing entry for this flow action and event time
-    Optional<GetEventInfoResult> getResult = withPreparedStatement(thisTableGetInfoStatement,
-        getInfoStatement -> {
-          int i = 0;
-          getInfoStatement.setString(++i, flowAction.getFlowGroup());
-          getInfoStatement.setString(++i, flowAction.getFlowName());
-          getInfoStatement.setString(++i, flowAction.getFlowExecutionId());
-          getInfoStatement.setString(++i, flowAction.getFlowActionType().toString());
-          ResultSet resultSet = getInfoStatement.executeQuery();
-          try {
-            if (!resultSet.next()) {
-              return Optional.<GetEventInfoResult>absent();
-            }
-            return Optional.of(createGetInfoResult(resultSet));
-          } finally {
-            if (resultSet !=  null) {
-              resultSet.close();
-            }
-          }
-        }, true);
-=======
     // Query lease arbiter table about this flow action
     Optional<GetEventInfoResult> getResult = getExistingEventInfo(flowAction);
->>>>>>> 01c433c6
 
     try {
       if (!getResult.isPresent()) {
