/* (c) 2014 LinkedIn Corp. All rights reserved.
 *
 * Licensed under the Apache License, Version 2.0 (the "License"); you may not use
 * this file except in compliance with the License. You may obtain a copy of the
 * License at  http://www.apache.org/licenses/LICENSE-2.0
 *
 * Unless required by applicable law or agreed to in writing, software distributed
 * under the License is distributed on an "AS IS" BASIS, WITHOUT WARRANTIES OR
 * CONDITIONS OF ANY KIND, either express or implied.
 */

package gobblin.runtime;

import java.io.IOException;
import java.lang.reflect.Constructor;
import java.util.List;
import java.util.Properties;
import java.util.concurrent.CountDownLatch;
import java.util.concurrent.ExecutorService;
import java.util.concurrent.Executors;

import org.slf4j.Logger;
import org.slf4j.LoggerFactory;

import com.codahale.metrics.Timer;
import com.google.common.base.Optional;
import com.google.common.base.Preconditions;
import com.google.common.collect.Lists;
import com.google.common.io.Closer;

import gobblin.configuration.ConfigurationKeys;
import gobblin.configuration.State;
import gobblin.configuration.WorkUnitState;
import gobblin.metrics.GobblinMetrics;
import gobblin.metrics.GobblinMetricsRegistry;
import gobblin.publisher.DataPublisher;
import gobblin.runtime.util.JobMetrics;
import gobblin.runtime.util.MetricNames;
import gobblin.source.extractor.JobCommitPolicy;
import gobblin.source.workunit.MultiWorkUnit;
import gobblin.source.workunit.WorkUnit;
import gobblin.util.ExecutorsUtils;
import gobblin.util.JobLauncherUtils;


/**
 * An abstract implementation of {@link JobLauncher} that handles common tasks for launching and running a job.
 *
 * @author ynli
 */
public abstract class AbstractJobLauncher implements JobLauncher {

  private static final Logger LOG = LoggerFactory.getLogger(AbstractJobLauncher.class);

  protected static final String TASK_STATE_STORE_TABLE_SUFFIX = ".tst";
  protected static final String JOB_STATE_STORE_TABLE_SUFFIX = ".jst";

  // System configuration properties
  protected final Properties sysProps;

  // Job configuration properties
  protected final Properties jobProps;

  // This contains all job context information
  protected final JobContext jobContext;

  // This (optional) JobLock is used to prevent the next scheduled run
  // of the job from starting if the current run has not finished yet
  protected Optional<JobLock> jobLockOptional = Optional.absent();

  // A conditional variable for which the condition is satisfied if a cancellation is requested
  protected final Object cancellationRequest = new Object();

  // A flag indicating whether a cancellation has been requested or not
  protected volatile boolean cancellationRequested = false;

  // A conditional variable for which the condition is satisfied if the cancellation is executed
  protected final Object cancellationExecution = new Object();

  // A flag indicating whether a cancellation has been executed or not
  protected volatile boolean cancellationExecuted = false;

  // A single-thread executor for executing job cancellation
  protected final ExecutorService cancellationExecutor;

  public AbstractJobLauncher(Properties sysProps, Properties jobProps)
      throws Exception {
    Preconditions.checkArgument(
        jobProps.containsKey(ConfigurationKeys.JOB_NAME_KEY), "A job must have a job name specified by job.name");

    // Make a copy for both the system and job configuration properties
    this.sysProps = new Properties();
    this.sysProps.putAll(sysProps);
    this.jobProps = new Properties();
    this.jobProps.putAll(jobProps);

    this.jobContext = new JobContext(this.sysProps, this.jobProps, LOG);

    this.cancellationExecutor = Executors.newSingleThreadExecutor(
        ExecutorsUtils.newThreadFactory(Optional.of(LOG), Optional.of("CancellationExecutor")));
  }

  /**
   * Submit a given list of {@link WorkUnit}s of a job to run.
   *
   * <p>
   *   This method assumes that the given list of {@link WorkUnit}s have already been flattened and
   *   each {@link WorkUnit} contains the task ID in the property {@link ConfigurationKeys#TASK_ID_KEY}.
   * </p>
   *
   * @param jobId job ID
   * @param workUnits given list of {@link WorkUnit}s to submit to run
   * @param stateTracker a {@link TaskStateTracker} for task state tracking
   * @param taskExecutor a {@link TaskExecutor} for task execution
   * @param countDownLatch a {@link java.util.concurrent.CountDownLatch} waited on for job completion
   * @return a list of {@link Task}s from the {@link WorkUnit}s
   * @throws InterruptedException
   */
  public static List<Task> submitWorkUnits(String jobId, List<WorkUnit> workUnits, TaskStateTracker stateTracker,
      TaskExecutor taskExecutor, CountDownLatch countDownLatch)
      throws InterruptedException {

    JobMetrics jobMetrics = JobMetrics.get(null, jobId);

    Timer.Context scheduleWorkUnitsTimer =
        jobMetrics.getTimer(MetricNames.RunJobTimings.SCHEDULE_WORK_UNTIS).time();
    List<Task> tasks = Lists.newArrayList();
    for (WorkUnit workUnit : workUnits) {
      String taskId = workUnit.getProp(ConfigurationKeys.TASK_ID_KEY);
      WorkUnitState workUnitState = new WorkUnitState(workUnit);
      workUnitState.setId(taskId);
      workUnitState.setProp(ConfigurationKeys.JOB_ID_KEY, jobId);
      workUnitState.setProp(ConfigurationKeys.TASK_ID_KEY, taskId);

      // Create a new task from the work unit and submit the task to run
      Task task = new Task(new TaskContext(workUnitState), stateTracker, taskExecutor, Optional.of(countDownLatch));
      stateTracker.registerNewTask(task);
      tasks.add(task);
      LOG.info(String.format("Submitting task %s to run", taskId));
      taskExecutor.submit(task);
    }
    scheduleWorkUnitsTimer.stop();

    return tasks;
  }

  /**
   * A default implementation of {@link JobLauncher#cancelJob(JobListener)}.
   *
   * <p>
   *   This implementation relies on two conditional variables: one for the condition that a cancellation
   *   is requested, and the other for the condition that the cancellation is executed. Upon entrance, the
   *   method notifies the cancellation executor started by {@link #startCancellationExecutor()} on the
   *   first conditional variable to indicate that a cancellation has been requested so the executor is
   *   unblocked. Then it waits on the second conditional variable for the cancellation to be executed.
   * </p>
   *
   * <p>
   *   The actual execution of the cancellation is handled by the cancellation executor started by the
   *   method {@link #startCancellationExecutor()} that uses the {@link #executeCancellation()} method
   *   to execute the cancellation.
   * </p>
   *
   * {@inheritDoc JobLauncher#cancelJob(JobListener)}
   */
  @Override
  public void cancelJob(JobListener jobListener)
      throws JobException {
    synchronized (this.cancellationRequest) {
      if (this.cancellationRequested) {
        // Return immediately if a cancellation has already been requested
        return;
      }

      this.cancellationRequested = true;
      // Notify the cancellation executor that a cancellation has been requested
      this.cancellationRequest.notify();
    }

    synchronized (this.cancellationExecution) {
      try {
        while (!this.cancellationExecuted) {
          // Wait for the cancellation to be executed
          this.cancellationExecution.wait();
        }

        if (jobListener != null) {
          jobListener.onJobCancellation(this.jobContext.getJobState());
        }
      } catch (InterruptedException ie) {
        Thread.currentThread().interrupt();
      }
    }
  }

  @Override
  @SuppressWarnings("unchecked")
  public void launchJob(JobListener jobListener)
      throws JobException {
    String jobId = this.jobContext.getJobId();
    JobState jobState = this.jobContext.getJobState();

    try {
<<<<<<< HEAD
      JobState previousJobState = getPreviousJobState(jobName);
      jobState = new JobState(jobPropsState, previousJobState.getTaskStatesAsWorkUnitStates(), jobName, jobId);
      // Remember the number of consecutive failures of this job in the past
      jobState.setProp(ConfigurationKeys.JOB_FAILURES_KEY,
          previousJobState.getPropAsInt(ConfigurationKeys.JOB_FAILURES_KEY, 0));
      source = new SourceDecorator(initSource(jobProps), jobId, LOG);
    } catch (Throwable t) {
      String errMsg = "Failed to initialize the source for job " + jobId;
      LOG.error(errMsg + ": " + t, t);
      unlockJob(jobName, jobLockOptional);
      throw new JobException(errMsg, t);
    }

    JobMetrics jobMetrics = JobMetrics.get(jobState);
    jobState.setProp(ConfigurationKeys.METRIC_CONTEXT_NAME_KEY, jobMetrics.getName());
    jobState.setState(JobState.RunningState.PENDING);
    boolean metricsEnabled = GobblinMetrics.isEnabled(jobState);

    Timer.Context createWorkUnitsTimer =
        jobMetrics.getTimer(MetricNames.LauncherTimings.CREATE_WORK_UNITS).time();
=======
      if (!tryLockJob()) {
        throw new JobException(
            String.format("Previous instance of job %s is still running, skipping this scheduled run",
                this.jobContext.getJobName()));
      }
>>>>>>> ed4b4d5a

      // Generate work units of the job from the source
      Optional<List<WorkUnit>> workUnits = Optional.fromNullable(this.jobContext.getSource().getWorkunits(jobState));
      // The absence means there is something wrong getting the work units
      if (!workUnits.isPresent()) {
        jobState.setState(JobState.RunningState.FAILED);
        throw new JobException("Failed to get work units for job " + jobId);
      }

<<<<<<< HEAD
    createWorkUnitsTimer.stop();

    if (workUnits.get().isEmpty()) {
      // No real work to do
      LOG.warn("No work units have been created for job " + jobId);
      source.shutdown(jobState);
      unlockJob(jobName, jobLockOptional);
      return;
    }

    long startTime = System.currentTimeMillis();
    jobState.setStartTime(startTime);
    jobState.setState(JobState.RunningState.RUNNING);

    LOG.info("Starting job " + jobId);

    Timer.Context addWorkUnitsTimer =
        jobMetrics.getTimer(MetricNames.LauncherTimings.ADD_WORK_UNITS).time();

    // Add work units and assign task IDs to them
    int taskIdSequence = 0;
    int multiTaskIdSequence = 0;
    for (WorkUnit workUnit : workUnits.get()) {
      if (workUnit instanceof MultiWorkUnit) {
        String multiTaskId = JobLauncherUtils.newMultiTaskId(jobId, multiTaskIdSequence++);
        workUnit.setProp(ConfigurationKeys.TASK_ID_KEY, multiTaskId);
        workUnit.setId(multiTaskId);
        for (WorkUnit innerWorkUnit : ((MultiWorkUnit) workUnit).getWorkUnits()) {
          addWorkUnit(innerWorkUnit, jobState, taskIdSequence++);
=======
      // No work unit to run
      if (workUnits.get().isEmpty()) {
        LOG.warn("No work units have been created for job " + jobId);
        return;
      }

      long startTime = System.currentTimeMillis();
      jobState.setStartTime(startTime);
      jobState.setState(JobState.RunningState.RUNNING);

      LOG.info("Starting job " + jobId);

      // Add work units and assign task IDs to them
      int taskIdSequence = 0;
      int multiTaskIdSequence = 0;
      for (WorkUnit workUnit : workUnits.get()) {
        if (workUnit instanceof MultiWorkUnit) {
          String multiTaskId = JobLauncherUtils.newMultiTaskId(jobId, multiTaskIdSequence++);
          workUnit.setProp(ConfigurationKeys.TASK_ID_KEY, multiTaskId);
          workUnit.setId(multiTaskId);
          for (WorkUnit innerWorkUnit : ((MultiWorkUnit) workUnit).getWorkUnits()) {
            addWorkUnit(innerWorkUnit, taskIdSequence++, jobState);
          }
        } else {
          addWorkUnit(workUnit, taskIdSequence++, jobState);
>>>>>>> ed4b4d5a
        }
      }

<<<<<<< HEAD
    addWorkUnitsTimer.stop();

    try {
      if (GobblinMetrics.isEnabled(jobProps)) {
        // Start metric reporting
        jobMetrics.startMetricReporting(jobProps);
      }

      // Write job execution info to the job history store before the job starts to run
      Timer.Context writeJobHistoryTimer =
          jobMetrics.getTimer(MetricNames.LauncherTimings.WRITE_JOB_HISTORY).time();
      if (this.jobHistoryStore.isPresent()) {
        try {
          this.jobHistoryStore.get().put(jobState.toJobExecutionInfo());
        } catch (Throwable t) {
          LOG.error("Failed to write job execution information to the job history store: " + t, t);
        }
      }
      writeJobHistoryTimer.stop();

      // Start the job and wait for it to finish
      Timer.Context runJobTimer =
          jobMetrics.getTimer(MetricNames.LauncherTimings.RUN_JOB).time();
      runJob(jobName, jobProps, jobState, workUnits.get());
      runJobTimer.stop();
=======
      if (this.jobContext.getJobMetricsOptional().isPresent()) {
        this.jobContext.getJobMetricsOptional().get().startMetricReporting(this.jobProps);
      }

      // Write job execution info to the job history store before the job starts to run
      storeJobExecutionInfo();

      // Start the job and wait for it to finish
      runWorkUnits(workUnits.get());
>>>>>>> ed4b4d5a

      // Check and set final job jobPropsState upon job completion
      if (jobState.getState() == JobState.RunningState.CANCELLED) {
        LOG.info(String.format("Job %s has been cancelled, aborting now", jobId));
        return;
      }

<<<<<<< HEAD
      Timer.Context commitJobTimer =
          jobMetrics.getTimer(MetricNames.LauncherTimings.COMMIT_JOB).time();
      JobCommitPolicy commitPolicy = JobCommitPolicy.getCommitPolicy(jobState);

      setFinalJobState(commitPolicy, jobState);
      // Commit and publish job data
      commitJob(jobId, commitPolicy, jobState);
      commitJobTimer.stop();
=======
      setFinalJobState(jobState);
      // Commit and publish job data
      commitJob(jobState);
>>>>>>> ed4b4d5a
    } catch (Throwable t) {
      jobState.setState(JobState.RunningState.FAILED);
      String errMsg = "Failed to launch and run job " + jobId;
      LOG.error(errMsg + ": " + t, t);
      throw new JobException(errMsg, t);
    } finally {
<<<<<<< HEAD
      Timer.Context jobCleanupTimer =
          jobMetrics.getTimer(MetricNames.LauncherTimings.CLEANUP_JOB).time();
      // Make sure the source connection is shutdown
      source.shutdown(jobState);
=======
      long endTime = System.currentTimeMillis();
      jobState.setEndTime(endTime);
      jobState.setDuration(endTime - jobState.getStartTime());
>>>>>>> ed4b4d5a

      // Persist job state regardless if the job succeeded or failed
      try {
        persistJobState(jobState);
      } catch (Throwable t) {
        LOG.error(String.format("Failed to persist job state of job %s: %s", jobId, t), t);
        jobState.setState(JobState.RunningState.FAILED);
      }

      cleanupStagingData(jobState);

      // Write job execution info to the job history store upon job termination
      storeJobExecutionInfo();

<<<<<<< HEAD
      unlockJob(jobName, jobLockOptional);

      // Write job execution info to the job history store upon job completion/termination
      if (this.jobHistoryStore.isPresent()) {
        try {
          this.jobHistoryStore.get().put(jobState.toJobExecutionInfo());
        } catch (Throwable t) {
          LOG.error("Failed to write job execution information to the job history store: " + t, t);
        }
      }

      jobCleanupTimer.stop();
      if (GobblinMetrics.isEnabled(jobProps)) {
        // Immediately trigger reporting one last time.
        jobMetrics.triggerMetricReporting();
        // Stop metric reporting
        jobMetrics.stopMetricReporting();
=======
      if (this.jobContext.getJobMetricsOptional().isPresent()) {
        this.jobContext.getJobMetricsOptional().get().stopMetricReporting();
>>>>>>> ed4b4d5a
        JobMetrics.remove(jobState);
      }

      unlockJob();
    }

    if (jobListener != null) {
      jobListener.onJobCompletion(jobState);
    }

    // Throw an exception at the end if the job failed so the caller knows the job failure
    if (jobState.getState() == JobState.RunningState.FAILED) {
      throw new JobException(String.format("Job %s failed", jobId));
    }
  }

  @Override
  public void close()
      throws IOException {
    this.cancellationExecutor.shutdownNow();
    try {
      this.jobContext.getSource().shutdown(this.jobContext.getJobState());
    } finally {
      if (GobblinMetrics.isEnabled(this.jobProps)) {
        GobblinMetricsRegistry.getInstance().remove(this.jobContext.getJobId());
      }
    }
  }

  /**
   * Run the given job.
   *
   * <p>
   *   The contract between {@link AbstractJobLauncher#launchJob(JobListener)} and this method is this method
   *   is responsible for for setting {@link JobState.RunningState} properly and upon returning from this method
   *   (either normally or due to exceptions) whatever {@link JobState.RunningState} is set in this method is
   *   used to determine if the job has finished.
   * </p>
   *
   * @param workUnits List of {@link WorkUnit}s of the job
   */
  protected abstract void runWorkUnits(List<WorkUnit> workUnits)
      throws Exception;

  /**
   * Get a {@link JobLock} to be used for the job.
   *
   * @return {@link JobLock} to be used for the job
   */
  protected abstract JobLock getJobLock()
      throws IOException;

  /**
   * Execute the job cancellation.
   */
  protected abstract void executeCancellation();

  /**
   * Start the scheduled executor for executing job cancellation.
   *
   * <p>
   *   The executor, upon started, waits on the condition variable indicating a cancellation is requested,
   *   i.e., it waits for a cancellation request to arrive. If a cancellation is requested, the executor
   *   is unblocked and calls {@link #executeCancellation()} to execute the cancellation. Upon completion
   *   of the cancellation execution, the executor notifies the caller that requested the cancellation on
   *   the conditional variable indicating the cancellation has been executed so the caller is unblocked.
   *   Upon successful execution of the cancellation, it sets the job state to
   *   {@link JobState.RunningState#CANCELLED}.
   * </p>
   */
  protected void startCancellationExecutor() {
    this.cancellationExecutor.execute(new Runnable() {
      @Override
      public void run() {
        synchronized (cancellationRequest) {
          try {
            while (!cancellationRequested) {
              // Wait for a cancellation request to arrive
              cancellationRequest.wait();
            }
            LOG.info("Cancellation has been requested for job " + jobContext.getJobId());
            executeCancellation();
            LOG.info("Cancellation has been executed for job " + jobContext.getJobId());
          } catch (InterruptedException ie) {
            Thread.currentThread().interrupt();
          }
        }

        synchronized (cancellationExecution) {
          cancellationExecuted = true;
          jobContext.getJobState().setState(JobState.RunningState.CANCELLED);
          // Notify that the cancellation has been executed
          cancellationExecution.notifyAll();
        }
      }
    });
  }

  /**
   * Add the given {@link WorkUnit} for execution.
   */
  private void addWorkUnit(WorkUnit workUnit, int sequence, JobState jobState) {
    workUnit.setProp(ConfigurationKeys.JOB_ID_KEY, this.jobContext.getJobId());
    String taskId = JobLauncherUtils.newTaskId(this.jobContext.getJobId(), sequence);
    workUnit.setId(taskId);
    workUnit.setProp(ConfigurationKeys.TASK_ID_KEY, taskId);
    jobState.addTask();
    // Pre-add a task state so if the task fails and no task state is written out,
    // there is still task state for the task when job/task states are persisted.
    jobState.addTaskState(new TaskState(new WorkUnitState(workUnit)));
  }

  /**
   * Try acquiring the job lock and return whether the lock is successfully locked.
   */
  private boolean tryLockJob() {
    try {
      if (this.jobContext.isJobLockEnabled()) {
        this.jobLockOptional = Optional.of(getJobLock());
      }
      return !this.jobLockOptional.isPresent() || this.jobLockOptional.get().tryLock();
    } catch (IOException ioe) {
      LOG.error(String.format("Failed to acquire job lock for job %s: %s", this.jobContext.getJobId(), ioe), ioe);
      return false;
    }
  }

  /**
   * Unlock a completed or failed job.
   */
  private void unlockJob() {
    if (this.jobLockOptional.isPresent()) {
      try {
        // Unlock so the next run of the same job can proceed
        this.jobLockOptional.get().unlock();
      } catch (IOException ioe) {
        LOG.error(String.format("Failed to unlock for job %s: %s", this.jobContext.getJobId(), ioe), ioe);
      }
    }
  }

  /**
   * Store job execution information into the job history store.
   */
  private void storeJobExecutionInfo() {
    if (this.jobContext.getJobHistoryStoreOptional().isPresent()) {
      try {
        this.jobContext.getJobHistoryStoreOptional().get().put(this.jobContext.getJobState().toJobExecutionInfo());
      } catch (IOException ioe) {
        LOG.error("Failed to write job execution information to the job history store: " + ioe, ioe);
      }
    }
  }

  /**
   * Set final {@link JobState} of the given job.
   */
  private void setFinalJobState(JobState jobState) {
    jobState.setEndTime(System.currentTimeMillis());
    jobState.setDuration(jobState.getEndTime() - jobState.getStartTime());

    for (TaskState taskState : jobState.getTaskStates()) {
      // Set fork.branches explicitly here so the rest job flow can pick it up
      jobState.setProp(ConfigurationKeys.FORK_BRANCHES_KEY,
          taskState.getPropAsInt(ConfigurationKeys.FORK_BRANCHES_KEY, 1));

      // Determine the final job state based on the task states and the job commit policy.
      // If COMMIT_ON_FULL_SUCCESS is used, the job is considered failed if any task failed.
      // On the other hand, if COMMIT_ON_PARTIAL_SUCCESS is used, the job is considered
      // successful even if some tasks failed.
      if (taskState.getWorkingState() != WorkUnitState.WorkingState.SUCCESSFUL
          && this.jobContext.getJobCommitPolicy() == JobCommitPolicy.COMMIT_ON_FULL_SUCCESS) {
        jobState.setState(JobState.RunningState.FAILED);
        break;
      }
    }

    if (jobState.getState() == JobState.RunningState.SUCCESSFUL) {
      // Reset the failure count if the job successfully completed
      jobState.setProp(ConfigurationKeys.JOB_FAILURES_KEY, 0);
    }

    if (jobState.getState() == JobState.RunningState.FAILED) {
      // Increment the failure count by 1 if the job failed
      int failures = jobState.getPropAsInt(ConfigurationKeys.JOB_FAILURES_KEY, 0) + 1;
      jobState.setProp(ConfigurationKeys.JOB_FAILURES_KEY, failures);
    }
  }

  /**
   * Check if it is OK to commit the output data of the job.
   */
  private boolean canCommit(JobCommitPolicy commitPolicy, JobState jobState) {
    // Only commit job data if 1) COMMIT_ON_PARTIAL_SUCCESS is used,
    // or 2) COMMIT_ON_FULL_SUCCESS is used and the job has succeeded.
    return commitPolicy == JobCommitPolicy.COMMIT_ON_PARTIAL_SUCCESS ||
        (commitPolicy == JobCommitPolicy.COMMIT_ON_FULL_SUCCESS &&
            jobState.getState() == JobState.RunningState.SUCCESSFUL);
  }

  /**
   * Commit the job's output data.
   */
  @SuppressWarnings("unchecked")
  private void commitJob(JobState jobState) throws Exception {
    JobCommitPolicy jobCommitPolicy = this.jobContext.getJobCommitPolicy();
    if (!canCommit(jobCommitPolicy, jobState)) {
      LOG.info("Job data will not be committed due to commit policy: " + jobCommitPolicy);
      return;
    }

    LOG.info(String.format("Publishing job data of job %s with commit policy %s", this.jobContext.getJobId(),
        jobCommitPolicy.name()));

    Closer closer = Closer.create();
    try {
      Class<? extends DataPublisher> dataPublisherClass = (Class<? extends DataPublisher>) Class.forName(
          jobState.getProp(ConfigurationKeys.DATA_PUBLISHER_TYPE, ConfigurationKeys.DEFAULT_DATA_PUBLISHER_TYPE));
      Constructor<? extends DataPublisher> dataPublisherConstructor = dataPublisherClass.getConstructor(State.class);
      DataPublisher publisher = closer.register(dataPublisherConstructor.newInstance(jobState));
      publisher.initialize();
      publisher.publish(jobState.getTaskStates());
    } catch (Throwable t) {
      throw closer.rethrow(t);
    } finally {
      closer.close();
    }

    // Set the job state to COMMITTED upon successful commit
    jobState.setState(JobState.RunningState.COMMITTED);
  }

  /**
   * Persist job state of a completed job.
   */
  private void persistJobState(JobState jobState) throws IOException {
    JobState.RunningState runningState = jobState.getState();
    if (runningState == JobState.RunningState.PENDING ||
        runningState == JobState.RunningState.RUNNING ||
        runningState == JobState.RunningState.CANCELLED) {
      // Do not persist job state if the job has not completed
      return;
    }

    String jobName = jobState.getJobName();
    String jobId = jobState.getJobId();

    LOG.info("Persisting job state of job " + jobId);
    this.jobContext.getJobStateStore().put(jobName, jobId + JOB_STATE_STORE_TABLE_SUFFIX, jobState);
    this.jobContext.getJobStateStore().createAlias(jobName, jobId + JOB_STATE_STORE_TABLE_SUFFIX,
        "current" + JOB_STATE_STORE_TABLE_SUFFIX);
  }

  /**
   * Cleanup the job's task staging data. This is not doing anything in case job succeeds
   * and data is successfully committed because the staging data has already been moved
   * to the job output directory. But in case the job fails and data is not committed,
   * we want the staging data to be cleaned up.
   */
  private void cleanupStagingData(JobState jobState) {
    for (TaskState taskState : jobState.getTaskStates()) {
      try {
        JobLauncherUtils.cleanStagingData(taskState, LOG);
      } catch (IOException ioe) {
        LOG.error(String.format("Failed to clean staging data for task %s: %s", taskState.getTaskId(), ioe), ioe);
      }
    }
  }
}<|MERGE_RESOLUTION|>--- conflicted
+++ resolved
@@ -22,7 +22,6 @@
 import org.slf4j.Logger;
 import org.slf4j.LoggerFactory;
 
-import com.codahale.metrics.Timer;
 import com.google.common.base.Optional;
 import com.google.common.base.Preconditions;
 import com.google.common.collect.Lists;
@@ -35,7 +34,6 @@
 import gobblin.metrics.GobblinMetricsRegistry;
 import gobblin.publisher.DataPublisher;
 import gobblin.runtime.util.JobMetrics;
-import gobblin.runtime.util.MetricNames;
 import gobblin.source.extractor.JobCommitPolicy;
 import gobblin.source.workunit.MultiWorkUnit;
 import gobblin.source.workunit.WorkUnit;
@@ -120,10 +118,6 @@
       TaskExecutor taskExecutor, CountDownLatch countDownLatch)
       throws InterruptedException {
 
-    JobMetrics jobMetrics = JobMetrics.get(null, jobId);
-
-    Timer.Context scheduleWorkUnitsTimer =
-        jobMetrics.getTimer(MetricNames.RunJobTimings.SCHEDULE_WORK_UNTIS).time();
     List<Task> tasks = Lists.newArrayList();
     for (WorkUnit workUnit : workUnits) {
       String taskId = workUnit.getProp(ConfigurationKeys.TASK_ID_KEY);
@@ -139,7 +133,6 @@
       LOG.info(String.format("Submitting task %s to run", taskId));
       taskExecutor.submit(task);
     }
-    scheduleWorkUnitsTimer.stop();
 
     return tasks;
   }
@@ -201,34 +194,11 @@
     JobState jobState = this.jobContext.getJobState();
 
     try {
-<<<<<<< HEAD
-      JobState previousJobState = getPreviousJobState(jobName);
-      jobState = new JobState(jobPropsState, previousJobState.getTaskStatesAsWorkUnitStates(), jobName, jobId);
-      // Remember the number of consecutive failures of this job in the past
-      jobState.setProp(ConfigurationKeys.JOB_FAILURES_KEY,
-          previousJobState.getPropAsInt(ConfigurationKeys.JOB_FAILURES_KEY, 0));
-      source = new SourceDecorator(initSource(jobProps), jobId, LOG);
-    } catch (Throwable t) {
-      String errMsg = "Failed to initialize the source for job " + jobId;
-      LOG.error(errMsg + ": " + t, t);
-      unlockJob(jobName, jobLockOptional);
-      throw new JobException(errMsg, t);
-    }
-
-    JobMetrics jobMetrics = JobMetrics.get(jobState);
-    jobState.setProp(ConfigurationKeys.METRIC_CONTEXT_NAME_KEY, jobMetrics.getName());
-    jobState.setState(JobState.RunningState.PENDING);
-    boolean metricsEnabled = GobblinMetrics.isEnabled(jobState);
-
-    Timer.Context createWorkUnitsTimer =
-        jobMetrics.getTimer(MetricNames.LauncherTimings.CREATE_WORK_UNITS).time();
-=======
       if (!tryLockJob()) {
         throw new JobException(
             String.format("Previous instance of job %s is still running, skipping this scheduled run",
                 this.jobContext.getJobName()));
       }
->>>>>>> ed4b4d5a
 
       // Generate work units of the job from the source
       Optional<List<WorkUnit>> workUnits = Optional.fromNullable(this.jobContext.getSource().getWorkunits(jobState));
@@ -238,37 +208,6 @@
         throw new JobException("Failed to get work units for job " + jobId);
       }
 
-<<<<<<< HEAD
-    createWorkUnitsTimer.stop();
-
-    if (workUnits.get().isEmpty()) {
-      // No real work to do
-      LOG.warn("No work units have been created for job " + jobId);
-      source.shutdown(jobState);
-      unlockJob(jobName, jobLockOptional);
-      return;
-    }
-
-    long startTime = System.currentTimeMillis();
-    jobState.setStartTime(startTime);
-    jobState.setState(JobState.RunningState.RUNNING);
-
-    LOG.info("Starting job " + jobId);
-
-    Timer.Context addWorkUnitsTimer =
-        jobMetrics.getTimer(MetricNames.LauncherTimings.ADD_WORK_UNITS).time();
-
-    // Add work units and assign task IDs to them
-    int taskIdSequence = 0;
-    int multiTaskIdSequence = 0;
-    for (WorkUnit workUnit : workUnits.get()) {
-      if (workUnit instanceof MultiWorkUnit) {
-        String multiTaskId = JobLauncherUtils.newMultiTaskId(jobId, multiTaskIdSequence++);
-        workUnit.setProp(ConfigurationKeys.TASK_ID_KEY, multiTaskId);
-        workUnit.setId(multiTaskId);
-        for (WorkUnit innerWorkUnit : ((MultiWorkUnit) workUnit).getWorkUnits()) {
-          addWorkUnit(innerWorkUnit, jobState, taskIdSequence++);
-=======
       // No work unit to run
       if (workUnits.get().isEmpty()) {
         LOG.warn("No work units have been created for job " + jobId);
@@ -294,37 +233,9 @@
           }
         } else {
           addWorkUnit(workUnit, taskIdSequence++, jobState);
->>>>>>> ed4b4d5a
         }
       }
 
-<<<<<<< HEAD
-    addWorkUnitsTimer.stop();
-
-    try {
-      if (GobblinMetrics.isEnabled(jobProps)) {
-        // Start metric reporting
-        jobMetrics.startMetricReporting(jobProps);
-      }
-
-      // Write job execution info to the job history store before the job starts to run
-      Timer.Context writeJobHistoryTimer =
-          jobMetrics.getTimer(MetricNames.LauncherTimings.WRITE_JOB_HISTORY).time();
-      if (this.jobHistoryStore.isPresent()) {
-        try {
-          this.jobHistoryStore.get().put(jobState.toJobExecutionInfo());
-        } catch (Throwable t) {
-          LOG.error("Failed to write job execution information to the job history store: " + t, t);
-        }
-      }
-      writeJobHistoryTimer.stop();
-
-      // Start the job and wait for it to finish
-      Timer.Context runJobTimer =
-          jobMetrics.getTimer(MetricNames.LauncherTimings.RUN_JOB).time();
-      runJob(jobName, jobProps, jobState, workUnits.get());
-      runJobTimer.stop();
-=======
       if (this.jobContext.getJobMetricsOptional().isPresent()) {
         this.jobContext.getJobMetricsOptional().get().startMetricReporting(this.jobProps);
       }
@@ -334,7 +245,6 @@
 
       // Start the job and wait for it to finish
       runWorkUnits(workUnits.get());
->>>>>>> ed4b4d5a
 
       // Check and set final job jobPropsState upon job completion
       if (jobState.getState() == JobState.RunningState.CANCELLED) {
@@ -342,36 +252,18 @@
         return;
       }
 
-<<<<<<< HEAD
-      Timer.Context commitJobTimer =
-          jobMetrics.getTimer(MetricNames.LauncherTimings.COMMIT_JOB).time();
-      JobCommitPolicy commitPolicy = JobCommitPolicy.getCommitPolicy(jobState);
-
-      setFinalJobState(commitPolicy, jobState);
-      // Commit and publish job data
-      commitJob(jobId, commitPolicy, jobState);
-      commitJobTimer.stop();
-=======
       setFinalJobState(jobState);
       // Commit and publish job data
       commitJob(jobState);
->>>>>>> ed4b4d5a
     } catch (Throwable t) {
       jobState.setState(JobState.RunningState.FAILED);
       String errMsg = "Failed to launch and run job " + jobId;
       LOG.error(errMsg + ": " + t, t);
       throw new JobException(errMsg, t);
     } finally {
-<<<<<<< HEAD
-      Timer.Context jobCleanupTimer =
-          jobMetrics.getTimer(MetricNames.LauncherTimings.CLEANUP_JOB).time();
-      // Make sure the source connection is shutdown
-      source.shutdown(jobState);
-=======
       long endTime = System.currentTimeMillis();
       jobState.setEndTime(endTime);
       jobState.setDuration(endTime - jobState.getStartTime());
->>>>>>> ed4b4d5a
 
       // Persist job state regardless if the job succeeded or failed
       try {
@@ -386,28 +278,8 @@
       // Write job execution info to the job history store upon job termination
       storeJobExecutionInfo();
 
-<<<<<<< HEAD
-      unlockJob(jobName, jobLockOptional);
-
-      // Write job execution info to the job history store upon job completion/termination
-      if (this.jobHistoryStore.isPresent()) {
-        try {
-          this.jobHistoryStore.get().put(jobState.toJobExecutionInfo());
-        } catch (Throwable t) {
-          LOG.error("Failed to write job execution information to the job history store: " + t, t);
-        }
-      }
-
-      jobCleanupTimer.stop();
-      if (GobblinMetrics.isEnabled(jobProps)) {
-        // Immediately trigger reporting one last time.
-        jobMetrics.triggerMetricReporting();
-        // Stop metric reporting
-        jobMetrics.stopMetricReporting();
-=======
       if (this.jobContext.getJobMetricsOptional().isPresent()) {
         this.jobContext.getJobMetricsOptional().get().stopMetricReporting();
->>>>>>> ed4b4d5a
         JobMetrics.remove(jobState);
       }
 
