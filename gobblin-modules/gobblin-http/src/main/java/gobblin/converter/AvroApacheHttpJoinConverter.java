package gobblin.converter;

import java.io.IOException;
import java.nio.ByteBuffer;

import org.apache.avro.Schema;
import org.apache.avro.generic.GenericRecord;
import org.apache.http.client.methods.CloseableHttpResponse;
import org.apache.http.client.methods.HttpUriRequest;
import org.apache.http.impl.client.HttpClientBuilder;

import com.typesafe.config.Config;
import lombok.extern.slf4j.Slf4j;

import gobblin.broker.gobblin_scopes.GobblinScopeTypes;
import gobblin.broker.iface.SharedResourcesBroker;
import gobblin.http.ApacheHttpClient;
import gobblin.http.ApacheHttpResponseHandler;
import gobblin.http.ApacheHttpResponseStatus;
import gobblin.http.HttpClient;
import gobblin.http.ApacheHttpRequestBuilder;
import gobblin.http.HttpRequestResponseRecord;
import gobblin.http.ResponseStatus;
import gobblin.utils.HttpConstants;

/**
 * Apache version of http join converter
 */
@Slf4j
public class AvroApacheHttpJoinConverter extends AvroHttpJoinConverter<HttpUriRequest, CloseableHttpResponse> {
  @Override
  public HttpClient<HttpUriRequest, CloseableHttpResponse> createHttpClient(Config config, SharedResourcesBroker<GobblinScopeTypes> broker) {
    return new ApacheHttpClient(HttpClientBuilder.create(), config, broker);
  }

  @Override
  public ApacheHttpResponseHandler createResponseHandler(Config config) {
    return new ApacheHttpResponseHandler();
  }

  @Override
<<<<<<< HEAD
  protected ApacheHttpRequestBuilder createRequestBuilder(WorkUnitState workUnitState) {
=======
  protected HttpRequestBuilder createRequestBuilder(Config config) {
>>>>>>> b3f0f035

    String urlTemplate = config.getString(HttpConstants.URL_TEMPLATE);
    String verb = config.getString(HttpConstants.VERB);
    String contentType = config.getString(HttpConstants.CONTENT_TYPE);

    return new ApacheHttpRequestBuilder(urlTemplate, verb, contentType);
  }

  @Override
  protected void fillHttpOutputData(Schema httpOutputSchema, GenericRecord outputRecord, HttpUriRequest rawRequest,
      ResponseStatus status) throws IOException {

    ApacheHttpResponseStatus apacheStatus = (ApacheHttpResponseStatus) status;
    HttpRequestResponseRecord record = new HttpRequestResponseRecord();
    record.setRequestUrl(rawRequest.getURI().toASCIIString());
    record.setMethod(rawRequest.getMethod());
    record.setStatusCode(apacheStatus.getStatusCode());
    record.setContentType(apacheStatus.getContentType());
    record.setBody(apacheStatus.getContent() == null? null: ByteBuffer.wrap(apacheStatus.getContent()));
    outputRecord.put(HTTP_REQUEST_RESPONSE_FIELD, record);
  }
}<|MERGE_RESOLUTION|>--- conflicted
+++ resolved
@@ -39,12 +39,7 @@
   }
 
   @Override
-<<<<<<< HEAD
-  protected ApacheHttpRequestBuilder createRequestBuilder(WorkUnitState workUnitState) {
-=======
   protected HttpRequestBuilder createRequestBuilder(Config config) {
->>>>>>> b3f0f035
-
     String urlTemplate = config.getString(HttpConstants.URL_TEMPLATE);
     String verb = config.getString(HttpConstants.VERB);
     String contentType = config.getString(HttpConstants.CONTENT_TYPE);
