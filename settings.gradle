// Copyright (C) 2014-2016 LinkedIn Corp. All rights reserved.
//
// Licensed under the Apache License, Version 2.0 (the "License"); you may not use
// this file except in compliance with the License. You may obtain a copy of the
// License at  http://www.apache.org/licenses/LICENSE-2.0
//
// Unless required by applicable law or agreed to in writing, software distributed
// under the License is distributed on an "AS IS" BASIS, WITHOUT WARRANTIES OR
// CONDITIONS OF ANY KIND, either express or implied.

<<<<<<< HEAD
def modules = ['gobblin-admin', 'gobblin-api','gobblin-azkaban','gobblin-compaction',
               'gobblin-config-management', 'gobblin-core','gobblin-distribution',
               'gobblin-example','gobblin-metrics','gobblin-metastore','gobblin-rest-service','gobblin-runtime',
               'gobblin-scheduler','gobblin-utility','gobblin-salesforce','gobblin-test-harness',
               'gobblin-data-management','gobblin-config-management', 'gobblin-PNDA']
=======
apply from: 'gradle/scripts/hadoop-version.gradle'

def modules = ['gobblin-admin',
               'gobblin-api',
               'gobblin-azkaban',
               'gobblin-compaction',
               'gobblin-config-management',
               'gobblin-core',
               'gobblin-distribution',
               'gobblin-example',
               'gobblin-hive-registration',
               'gobblin-metrics',
               'gobblin-metastore',
               'gobblin-rest-service',
               'gobblin-runtime',
               'gobblin-runtime-hadoop',
               'gobblin-utility',
               'gobblin-salesforce',
               'gobblin-test-harness',
               'gobblin-tunnel',
               'gobblin-data-management',
               'gobblin-config-management',
               'gobblin-audit',
               'gobblin-yarn',
               'gobblin-cluster',
               'gobblin-aws',
               'gobblin-kafka']
>>>>>>> 78592607

modules.each { module ->
  include "${module}"
  file(module).eachDir { submodule ->
    if (!submodule.name.startsWith('.') && !submodule.name.equals('src')) {
      include "${module}:${submodule.name}"
    }
  }
}<|MERGE_RESOLUTION|>--- conflicted
+++ resolved
@@ -8,13 +8,6 @@
 // under the License is distributed on an "AS IS" BASIS, WITHOUT WARRANTIES OR
 // CONDITIONS OF ANY KIND, either express or implied.
 
-<<<<<<< HEAD
-def modules = ['gobblin-admin', 'gobblin-api','gobblin-azkaban','gobblin-compaction',
-               'gobblin-config-management', 'gobblin-core','gobblin-distribution',
-               'gobblin-example','gobblin-metrics','gobblin-metastore','gobblin-rest-service','gobblin-runtime',
-               'gobblin-scheduler','gobblin-utility','gobblin-salesforce','gobblin-test-harness',
-               'gobblin-data-management','gobblin-config-management', 'gobblin-PNDA']
-=======
 apply from: 'gradle/scripts/hadoop-version.gradle'
 
 def modules = ['gobblin-admin',
@@ -41,8 +34,8 @@
                'gobblin-yarn',
                'gobblin-cluster',
                'gobblin-aws',
-               'gobblin-kafka']
->>>>>>> 78592607
+               'gobblin-kafka',
+               'gobblin-PNDA']
 
 modules.each { module ->
   include "${module}"
