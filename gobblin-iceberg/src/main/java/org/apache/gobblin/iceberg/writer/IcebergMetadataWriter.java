--- conflicted
+++ resolved
@@ -115,10 +115,7 @@
 import org.apache.gobblin.metrics.event.GobblinEventBuilder;
 import org.apache.gobblin.metrics.kafka.KafkaSchemaRegistry;
 import org.apache.gobblin.metrics.kafka.SchemaRegistryException;
-<<<<<<< HEAD
-=======
-import org.apache.gobblin.source.extractor.extract.kafka.KafkaStreamingExtractor.KafkaWatermark;
->>>>>>> 3b627022
+import org.apache.gobblin.source.extractor.extract.kafka.KafkaStreamingExtractor;
 import org.apache.gobblin.stream.RecordEnvelope;
 import org.apache.gobblin.time.TimeIterator;
 import org.apache.gobblin.util.AvroUtils;
@@ -163,7 +160,6 @@
   /* one of the fields in DataFile entry to describe the location URI of a data file with FS Scheme */
   private static final String ICEBERG_FILE_PATH_COLUMN = DataFile.FILE_PATH.name();
 
-<<<<<<< HEAD
   private final boolean completenessEnabled;
   private final WhitelistBlacklist completenessWhitelistBlacklist;
   private final String timeZone;
@@ -175,8 +171,6 @@
   private Optional<KafkaAuditCountVerifier> auditCountVerifier;
   private final String auditCheckGranularity;
 
-=======
->>>>>>> 3b627022
   protected final MetricContext metricContext;
   protected EventSubmitter eventSubmitter;
   private final WhitelistBlacklist whitelistBlacklist;
@@ -196,10 +190,6 @@
   private final HiveLock locks;
   private final boolean useDataLocationAsTableLocation;
   private final ParallelRunner parallelRunner;
-<<<<<<< HEAD
-=======
-  private final boolean useDataLocationAsTableLocation;
->>>>>>> 3b627022
   private FsPermission permission;
 
   public IcebergMetadataWriter(State state) throws IOException {
@@ -290,11 +280,8 @@
    * The write method will be responsible for processing gmce and aggregating the metadata.
    * The logic of this function will be:
    * 1. Check whether a table exists, if not then create a iceberg table
-<<<<<<< HEAD
    *    - If completeness is enabled, Add new parititon column to
    *      table {#NEW_PARTITION_KEY}
-=======
->>>>>>> 3b627022
    * 2. Compute schema from the gmce and update the cache for candidate schemas
    * 3. Do the required operation of the gmce, i.e. addFile, rewriteFile, dropFile or change_property.
    *
@@ -648,11 +635,7 @@
   private Stream<DataFile> getIcebergDataFilesToBeAddedHelper(GobblinMetadataChangeEvent gmce, Table table,
       Map<String, Collection<HiveSpec>> newSpecsMap,
       TableMetadata tableMetadata) {
-<<<<<<< HEAD
     return getIcebergDataFilesToBeAdded(table, tableMetadata, gmce, gmce.getNewFiles(), table.spec(), newSpecsMap,
-=======
-    return getIcebergDataFilesToBeAdded(gmce.getNewFiles(), table.spec(), newSpecsMap,
->>>>>>> 3b627022
         IcebergUtils.getSchemaIdMap(getSchemaWithOriginId(gmce), table.schema())).stream()
         .filter(dataFile -> tableMetadata.addedFiles.getIfPresent(dataFile.path()) == null);
   }
@@ -700,16 +683,11 @@
    * computed based on datepartition and completion watermark
    * This method will call method {IcebergUtils.getIcebergDataFileWithMetric} to get DataFile for specific file path
    */
-<<<<<<< HEAD
   private Set<DataFile> getIcebergDataFilesToBeAdded(Table table, TableMetadata tableMetadata, GobblinMetadataChangeEvent gmce, List<org.apache.gobblin.metadata.DataFile> files,
-=======
-  private Set<DataFile> getIcebergDataFilesToBeAdded(List<org.apache.gobblin.metadata.DataFile> files,
->>>>>>> 3b627022
       PartitionSpec partitionSpec, Map<String, Collection<HiveSpec>> newSpecsMap, Map<Integer, Integer> schemaIdMap) {
     Set<DataFile> dataFiles = new HashSet<>();
     for (org.apache.gobblin.metadata.DataFile file : files) {
       try {
-<<<<<<< HEAD
         Collection<HiveSpec> hiveSpecs = newSpecsMap.get(new Path(file.getFilePath()).getParent().toString());
         StructLike partition = getIcebergPartitionVal(hiveSpecs, file.getFilePath(), partitionSpec);
 
@@ -724,11 +702,6 @@
           tableMetadata.datePartitions.add(getDateTimeFromDatepartitionString(datepartition));
         }
         dataFiles.add(IcebergUtils.getIcebergDataFileWithMetric(file, table.spec(), partition, conf, schemaIdMap));
-=======
-        StructLike partition = getIcebergPartitionVal(newSpecsMap.get(new Path(file.getFilePath()).getParent().toString()),
-            file.getFilePath(), partitionSpec);
-        dataFiles.add(IcebergUtils.getIcebergDataFileWithMetric(file, partitionSpec, partition, conf, schemaIdMap));
->>>>>>> 3b627022
       } catch (Exception e) {
         log.warn("Cannot get DataFile for {} dur to {}", file.getFilePath(), e);
       }
@@ -737,7 +710,6 @@
   }
 
   /**
-<<<<<<< HEAD
    * 1. Add "late" partition column to iceberg table if not exists
    * 2. compute "late" partition value based on datepartition and completion watermark
    * 3. Default to late=0 if completion watermark check is disabled
@@ -779,8 +751,6 @@
   }
 
   /**
-=======
->>>>>>> 3b627022
    * Obtain Iceberg partition value with a collection of {@link HiveSpec}.
    * @param specs A collection of {@link HiveSpec}s.
    * @param filePath URI of file, used for logging purpose in this method.
@@ -880,11 +850,7 @@
         submitSnapshotCommitEvent(snapshot, tableMetadata, dbName, tableName, currentProps, highWatermark);
 
         //Reset the table metadata for next accumulation period
-<<<<<<< HEAD
         tableMetadata.reset(currentProps, highWatermark, tableMetadata.newCompletenessWatermark);
-=======
-        tableMetadata.reset(currentProps, highWatermark);
->>>>>>> 3b627022
         log.info(String.format("Finish commit of new snapshot %s for table %s", snapshot.snapshotId(), tid.toString()));
       } else {
         log.info("There's no transaction initiated for the table {}", tid.toString());
@@ -1052,7 +1018,6 @@
       GenericRecord genericRecord = recordEnvelope.getRecord();
       GobblinMetadataChangeEvent gmce =
           (GobblinMetadataChangeEvent) SpecificData.get().deepCopy(genericRecord.getSchema(), genericRecord);
-<<<<<<< HEAD
       String dbName = tableSpec.getTable().getDbName();
       String tableName = tableSpec.getTable().getTableName();
       if (whitelistBlacklist.acceptTable(dbName, tableName)) {
@@ -1061,14 +1026,6 @@
             t -> recordEnvelope.getWatermark().getSource());
         Long currentWatermark = getAndPersistCurrentWatermark(tid, topicPartition);
         Long currentOffset = ((LongWatermark)recordEnvelope.getWatermark().getWatermark()).getValue();
-=======
-      if (whitelistBlacklist.acceptTable(tableSpec.getTable().getDbName(), tableSpec.getTable().getTableName())) {
-        TableIdentifier tid = TableIdentifier.of(tableSpec.getTable().getDbName(), tableSpec.getTable().getTableName());
-        String topicPartition = tableTopicPartitionMap.computeIfAbsent(tid,
-            t -> ((KafkaWatermark) recordEnvelope.getWatermark()).getTopicPartition().toString());
-        Long currentWatermark = getAndPersistCurrentWatermark(tid, topicPartition);
-        Long currentOffset = ((KafkaWatermark) recordEnvelope.getWatermark()).getLwm().getValue();
->>>>>>> 3b627022
 
         if (currentOffset > currentWatermark) {
           if (!tableMetadataMap.computeIfAbsent(tid, t -> new TableMetadata()).lowWatermark.isPresent()) {
@@ -1082,11 +1039,7 @@
               }
             }
           }
-<<<<<<< HEAD
-
-=======
-          tableMetadataMap.get(tid).setDatasetName(gmce.getDatasetIdentifier().getNativeName());
->>>>>>> 3b627022
+
           write(gmce, newSpecsMap, oldSpecsMap, tableSpec);
           tableCurrentWatermarkMap.put(tid, currentOffset);
         } else {
@@ -1132,7 +1085,6 @@
     Optional<Map<String, List<Range>>> dataOffsetRange = Optional.absent();
     Optional<String> lastSchemaVersion = Optional.absent();
     Optional<Long> lowWatermark = Optional.absent();
-<<<<<<< HEAD
     long prevCompletenessWatermark = DEFAULT_COMPLETION_WATERMARK;
     long newCompletenessWatermark = DEFAULT_COMPLETION_WATERMARK;
     SortedSet<ZonedDateTime> datePartitions = new TreeSet<>(Collections.reverseOrder());
@@ -1141,11 +1093,6 @@
     String datasetName;
     boolean completenessEnabled;
     boolean newPartitionColumnEnabled;
-=======
-
-    @Setter
-    String datasetName;
->>>>>>> 3b627022
 
     Cache<CharSequence, String> addedFiles = CacheBuilder.newBuilder()
         .expireAfterAccess(conf.getInt(ADDED_FILES_CACHE_EXPIRING_TIME, DEFAULT_ADDED_FILES_CACHE_EXPIRING_TIME),
@@ -1184,11 +1131,7 @@
       }
     }
 
-<<<<<<< HEAD
     void reset(Map<String, String> props, Long lowWaterMark, long newCompletionWatermark) {
-=======
-    void reset(Map<String, String> props, Long lowWaterMark) {
->>>>>>> 3b627022
       this.lastProperties = Optional.of(props);
       this.lastSchemaVersion = Optional.of(props.get(SCHEMA_CREATION_TIME_KEY));
       this.transaction = Optional.absent();
