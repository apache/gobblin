--- conflicted
+++ resolved
@@ -497,13 +497,8 @@
 
     Table table = catalog.loadTable(catalog.listTables(Namespace.of(dbName)).get(0));
     long watermark = Long.parseLong(table.properties().get(COMPLETION_WATERMARK_KEY));
-<<<<<<< HEAD
-    long expectedWatermark = watermark + TimeUnit.HOURS.toMillis(1);
-    File hourlyFile2 = new File(tmpDir, "testDB/testTopic/hourly/2021/09/16/11/data.avro");
-=======
     long expectedWatermark = ZonedDateTime.now(ZoneId.of(DEFAULT_TIME_ZONE)).truncatedTo(ChronoUnit.HOURS).toInstant().toEpochMilli();
     File hourlyFile2 = new File(tmpDir, "testDB/testIcebergTable/hourly/2021/09/16/11/data.avro");
->>>>>>> e24261a9
     gmce.setOldFilePrefixes(null);
     gmce.setNewFiles(Lists.newArrayList(DataFile.newBuilder()
         .setFilePath(hourlyFile2.toString())
