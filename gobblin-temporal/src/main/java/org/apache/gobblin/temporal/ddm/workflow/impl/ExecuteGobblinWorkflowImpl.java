--- conflicted
+++ resolved
@@ -20,6 +20,9 @@
 import java.io.IOException;
 import java.net.URI;
 import java.time.Duration;
+import java.util.HashMap;
+import java.util.List;
+import java.util.Map;
 import java.util.Properties;
 
 import org.apache.hadoop.fs.Path;
@@ -36,10 +39,13 @@
 
 import org.apache.gobblin.configuration.ConfigurationKeys;
 import org.apache.gobblin.metrics.event.TimingEvent;
+import org.apache.gobblin.runtime.DatasetTaskSummary;
 import org.apache.gobblin.runtime.JobState;
 import org.apache.gobblin.temporal.ddm.activity.GenerateWorkUnits;
 import org.apache.gobblin.temporal.ddm.launcher.ProcessWorkUnitsJobLauncher;
 import org.apache.gobblin.temporal.ddm.util.JobStateUtils;
+import org.apache.gobblin.temporal.ddm.work.CommitGobblinStats;
+import org.apache.gobblin.temporal.ddm.work.ExecGobblinStats;
 import org.apache.gobblin.temporal.ddm.work.WUProcessingSpec;
 import org.apache.gobblin.temporal.ddm.work.assistance.Help;
 import org.apache.gobblin.temporal.ddm.workflow.ExecuteGobblinWorkflow;
@@ -72,34 +78,33 @@
       GEN_WUS_ACTIVITY_OPTS);
 
   @Override
-  public int execute(Properties jobProps, EventSubmitterContext eventSubmitterContext) {
+  public ExecGobblinStats execute(Properties jobProps, EventSubmitterContext eventSubmitterContext) {
     TemporalEventTimer.Factory timerFactory = new TemporalEventTimer.Factory(eventSubmitterContext);
     EventTimer timer = timerFactory.createJobTimer();
     try {
       int numWUsGenerated = genWUsActivityStub.generateWorkUnits(jobProps, eventSubmitterContext);
+      int numWUsProcessed = 0;
+      CommitGobblinStats commitStats = new CommitGobblinStats();
       if (numWUsGenerated > 0) {
         WUProcessingSpec wuSpec = createProcessingSpec(jobProps, eventSubmitterContext);
         ProcessWorkUnitsWorkflow processWUsWorkflow = createProcessWorkUnitsWorkflow(jobProps);
-        int numWUsProcessed = processWUsWorkflow.process(wuSpec);
+        commitStats = processWUsWorkflow.process(wuSpec);
+        numWUsProcessed = commitStats.getNumProcessedTasks();
         if (numWUsProcessed != numWUsGenerated) {
           throw new IOException(String.format("Not all work units generated were processed: %d != %d", numWUsGenerated, numWUsProcessed));
         }
       }
       timer.stop();
-      return numWUsGenerated;
+      return new ExecGobblinStats(numWUsGenerated, numWUsProcessed, jobProps.getProperty(Help.USER_TO_PROXY_KEY),
+          convertDatasetTaskSummariesToMap(commitStats.getDatasetTaskSummaries()));
     } catch (Exception e) {
       // Emit a failed GobblinTrackingEvent to record job failures
       timerFactory.create(TimingEvent.LauncherTimings.JOB_FAILED).stop();
       throw ApplicationFailure.newNonRetryableFailureWithCause(
           String.format("Failed Gobblin job %s", jobProps.getProperty(ConfigurationKeys.JOB_NAME_KEY)),
-<<<<<<< HEAD
           e.getClass().getName(),
           e,
           null
-=======
-          e.getClass().toString(),
-          e
->>>>>>> 7a11e72a
       );
     }
   }
@@ -126,4 +131,10 @@
     }
     return wuSpec;
   }
+
+  private Map<String, DatasetTaskSummary> convertDatasetTaskSummariesToMap(List<DatasetTaskSummary> datasetTaskSummaries) {
+    Map<String, DatasetTaskSummary> datasetTaskSummaryMap = new HashMap<>();
+    datasetTaskSummaries.forEach(datasetTaskSummary -> datasetTaskSummaryMap.put(datasetTaskSummary.getDatasetUrn(), datasetTaskSummary));
+    return datasetTaskSummaryMap;
+  }
 }