--- conflicted
+++ resolved
@@ -74,9 +74,18 @@
 
   String DYNAMIC_SCALING_POLLING_INTERVAL_SECS = DYNAMIC_SCALING_PREFIX + "polling.interval.seconds";
   int DEFAULT_DYNAMIC_SCALING_POLLING_INTERVAL_SECS = 60;
+  
+  /**
+   * Temporal metrics config properties
+   */
+  String TEMPORAL_METRICS_PREFIX = PREFIX + "metrics.";
+  String TEMPORAL_METRICS_OTLP_PREFIX_WITHOUT_DOT = TEMPORAL_METRICS_PREFIX + "otlp";
+  String TEMPORAL_METRICS_OTLP_HEADERS_KEY = TEMPORAL_METRICS_OTLP_PREFIX_WITHOUT_DOT + ".headers";
+  String TEMPORAL_METRICS_REPORT_INTERVAL_SECS = TEMPORAL_METRICS_OTLP_PREFIX_WITHOUT_DOT + ".report.interval.seconds";
+  int DEFAULT_TEMPORAL_METRICS_REPORT_INTERVAL_SECS = 10;
+  String TEMPORAL_METRICS_OTLP_DIMENSIONS_KEY = TEMPORAL_METRICS_OTLP_PREFIX_WITHOUT_DOT + ".dimensions";
 
   /**
-<<<<<<< HEAD
    * Activities timeout configs
    */
   String TEMPORAL_ACTIVITY_HEARTBEAT_TIMEOUT_MINUTES = PREFIX + "activity.heartbeat.timeout.minutes";
@@ -105,14 +114,4 @@
   String TEMPORAL_ACTIVITY_RETRY_OPTIONS_MAXIMUM_ATTEMPTS = TEMPORAL_ACTIVITY_RETRY_OPTIONS + "maximum.attempts";
   int DEFAULT_TEMPORAL_ACTIVITY_RETRY_OPTIONS_MAXIMUM_ATTEMPTS = 4;
 
-=======
-   * Temporal metrics config properties
-   */
-  String TEMPORAL_METRICS_PREFIX = PREFIX + "metrics.";
-  String TEMPORAL_METRICS_OTLP_PREFIX_WITHOUT_DOT = TEMPORAL_METRICS_PREFIX + "otlp";
-  String TEMPORAL_METRICS_OTLP_HEADERS_KEY = TEMPORAL_METRICS_OTLP_PREFIX_WITHOUT_DOT + ".headers";
-  String TEMPORAL_METRICS_REPORT_INTERVAL_SECS = TEMPORAL_METRICS_OTLP_PREFIX_WITHOUT_DOT + ".report.interval.seconds";
-  int DEFAULT_TEMPORAL_METRICS_REPORT_INTERVAL_SECS = 10;
-  String TEMPORAL_METRICS_OTLP_DIMENSIONS_KEY = TEMPORAL_METRICS_OTLP_PREFIX_WITHOUT_DOT + ".dimensions";
->>>>>>> 23c4481c
 }