/*
 * Licensed to the Apache Software Foundation (ASF) under one or more
 * contributor license agreements.  See the NOTICE file distributed with
 * this work for additional information regarding copyright ownership.
 * The ASF licenses this file to You under the Apache License, Version 2.0
 * (the "License"); you may not use this file except in compliance with
 * the License.  You may obtain a copy of the License at
 *
 *    http://www.apache.org/licenses/LICENSE-2.0
 *
 * Unless required by applicable law or agreed to in writing, software
 * distributed under the License is distributed on an "AS IS" BASIS,
 * WITHOUT WARRANTIES OR CONDITIONS OF ANY KIND, either express or implied.
 * See the License for the specific language governing permissions and
 * limitations under the License.
 */

package org.apache.gobblin.service.modules.orchestration.task;

import org.apache.gobblin.service.modules.orchestration.DagActionStore;
import org.apache.gobblin.service.modules.orchestration.DagTaskVisitor;
import org.apache.gobblin.service.modules.orchestration.LeaseAttemptStatus;


/**
 * A {@link DagTask} responsible to handle launch tasks.
 */

public class LaunchDagTask extends DagTask {
<<<<<<< HEAD
  public LaunchDagTask(DagActionStore.DagAction dagAction,
      MultiActiveLeaseArbiter.LeaseObtainedStatus leaseObtainedStatus, DagActionStore dagActionStore) {
    super(dagAction, leaseObtainedStatus, dagActionStore);
=======
  public LaunchDagTask(DagActionStore.DagAction dagAction, LeaseAttemptStatus.LeaseObtainedStatus leaseObtainedStatus) {
    super(dagAction, leaseObtainedStatus);
>>>>>>> 7ac0ce75
  }

  public <T> T host(DagTaskVisitor<T> visitor) {
    return visitor.meet(this);
  }
}<|MERGE_RESOLUTION|>--- conflicted
+++ resolved
@@ -27,14 +27,9 @@
  */
 
 public class LaunchDagTask extends DagTask {
-<<<<<<< HEAD
-  public LaunchDagTask(DagActionStore.DagAction dagAction,
-      MultiActiveLeaseArbiter.LeaseObtainedStatus leaseObtainedStatus, DagActionStore dagActionStore) {
+  public LaunchDagTask(DagActionStore.DagAction dagAction, LeaseAttemptStatus.LeaseObtainedStatus leaseObtainedStatus,
+      DagActionStore dagActionStore) {
     super(dagAction, leaseObtainedStatus, dagActionStore);
-=======
-  public LaunchDagTask(DagActionStore.DagAction dagAction, LeaseAttemptStatus.LeaseObtainedStatus leaseObtainedStatus) {
-    super(dagAction, leaseObtainedStatus);
->>>>>>> 7ac0ce75
   }
 
   public <T> T host(DagTaskVisitor<T> visitor) {
