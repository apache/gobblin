/*
 * Licensed to the Apache Software Foundation (ASF) under one or more
 * contributor license agreements.  See the NOTICE file distributed with
 * this work for additional information regarding copyright ownership.
 * The ASF licenses this file to You under the Apache License, Version 2.0
 * (the "License"); you may not use this file except in compliance with
 * the License.  You may obtain a copy of the License at
 *
 *    http://www.apache.org/licenses/LICENSE-2.0
 *
 * Unless required by applicable law or agreed to in writing, software
 * distributed under the License is distributed on an "AS IS" BASIS,
 * WITHOUT WARRANTIES OR CONDITIONS OF ANY KIND, either express or implied.
 * See the License for the specific language governing permissions and
 * limitations under the License.
 */

package org.apache.gobblin.service.modules.orchestration;

import java.io.IOException;
import java.util.Optional;
import java.util.concurrent.BlockingQueue;
import java.util.concurrent.LinkedBlockingQueue;

import org.quartz.SchedulerException;

import com.google.inject.Inject;
import com.google.inject.Singleton;
import com.typesafe.config.Config;
import com.typesafe.config.ConfigFactory;

import javax.inject.Named;
import lombok.Data;
import lombok.Getter;
import lombok.extern.slf4j.Slf4j;

import org.apache.gobblin.configuration.ConfigurationKeys;
import org.apache.gobblin.instrumented.Instrumented;
import org.apache.gobblin.metrics.MetricContext;
import org.apache.gobblin.metrics.event.EventSubmitter;
<<<<<<< HEAD
import org.apache.gobblin.runtime.api.DagActionStore;
import org.apache.gobblin.runtime.api.MultiActiveLeaseArbiter;
import org.apache.gobblin.runtime.util.InjectionNames;
=======
>>>>>>> 7ac0ce75
import org.apache.gobblin.service.modules.orchestration.task.DagTask;
import org.apache.gobblin.service.modules.orchestration.task.LaunchDagTask;
import org.apache.gobblin.util.ConfigUtils;


/**
 * DagManagementTaskStreamImpl implements {@link DagManagement} and {@link DagTaskStream}. It accepts
<<<<<<< HEAD
 * {@link org.apache.gobblin.runtime.api.DagActionStore.DagAction}s and iteratively provides {@link DagTask}.
 *
 * It uses {@link MultiActiveLeaseArbiter} to coordinate multiple hosts with execution components enabled in
 * multi-active execution mode to respond to flow action events by attempting ownership over a flow action event at a
 * given event time. Only events that the current instance acquires a lease for are selected by
 * {@link DagManagementTaskStreamImpl#next()}. If the status of the lease ownership attempt is anything other than an
 * indication the lease has been completed
 * ({@link org.apache.gobblin.runtime.api.MultiActiveLeaseArbiter.NoLongerLeasingStatus}) then the
 * {@link MultiActiveLeaseArbiter#tryAcquireLease} method will set a reminder for the flow action using
 * {@link DagActionReminderScheduler} to reattempt the lease after the current leaseholder's grant would have expired.
 * Note that if multi-active execution is NOT enabled, then all flow action events are selected by
 * {@link DagManagementTaskStreamImpl#next()} by virtue of having no other contenders for the lease at the time
 * {@link MultiActiveLeaseArbiter#tryAcquireLease} is called.
=======
 * {@link DagActionStore.DagAction}s and iteratively provides {@link DagTask}.
>>>>>>> 7ac0ce75
 */
@Slf4j
@Singleton
@Data
public class DagManagementTaskStreamImpl implements DagManagement, DagTaskStream {
  private final Config config;
  @Getter private final EventSubmitter eventSubmitter;

  @Inject(optional=true)
  protected Optional<DagActionStore> dagActionStore;
  protected MultiActiveLeaseArbiter dagActionProcessingLeaseArbiter;
  protected Optional<DagActionReminderScheduler> dagActionReminderScheduler;
  private final boolean isMultiActiveExecutionEnabled;
  @Inject
  private static final int MAX_HOUSEKEEPING_THREAD_DELAY = 180;
  private final BlockingQueue<DagActionStore.DagAction> dagActionQueue = new LinkedBlockingQueue<>();
  private final String MISSING_OPTIONAL_ERROR_MESSAGE = String.format("Multi-active execution enabled but required "
      + "instance %s is absent.", DagActionReminderScheduler.class.getSimpleName());

  @Inject
  public DagManagementTaskStreamImpl(Config config, Optional<DagActionStore> dagActionStore,
      @Named(ConfigurationKeys.PROCESSING_LEASE_ARBITER_NAME) MultiActiveLeaseArbiter dagActionProcessingLeaseArbiter,
      Optional<DagActionReminderScheduler> dagActionReminderScheduler,
      @Named(InjectionNames.MULTI_ACTIVE_EXECUTION_ENABLED) boolean isMultiActiveExecutionEnabled) {
    this.config = config;
    if (!dagActionStore.isPresent()) {
      throw new RuntimeException("DagProcessingEngine should not be enabled without dagActionStore enabled.");
    }
    this.dagActionStore = dagActionStore;
    this.dagActionProcessingLeaseArbiter = dagActionProcessingLeaseArbiter;
    this.dagActionReminderScheduler = dagActionReminderScheduler;
    this.isMultiActiveExecutionEnabled = isMultiActiveExecutionEnabled;
    MetricContext metricContext = Instrumented.getMetricContext(ConfigUtils.configToState(ConfigFactory.empty()), getClass());
    this.eventSubmitter = new EventSubmitter.Builder(metricContext, "org.apache.gobblin.service").build();
    if (this.isMultiActiveExecutionEnabled && !this.dagActionReminderScheduler.isPresent()) {
      throw new RuntimeException(MISSING_OPTIONAL_ERROR_MESSAGE);
    }
  }

  @Override
  public synchronized void addDagAction(DagActionStore.DagAction dagAction) {
    // TODO: Used to track missing dag issue, remove later as needed
    log.info("Add dagAction{}", dagAction);

    if (!this.dagActionQueue.offer(dagAction)) {
      throw new RuntimeException("Could not add dag action " + dagAction + " to the queue");
    }
  }

  @Override
  public boolean hasNext() {
    return true;
  }

  @Override
  public DagTask next() {
    try {
      LeaseAttemptStatus leaseAttemptStatus = null;
      DagActionStore.DagAction dagAction = null;
      while (!(leaseAttemptStatus instanceof LeaseAttemptStatus.LeaseObtainedStatus)) {
        dagAction = this.dagActionQueue.take();  //`take` blocks till element is not available
        leaseAttemptStatus = retrieveLeaseStatus(dagAction);
      }
      return createDagTask(dagAction, (LeaseAttemptStatus.LeaseObtainedStatus) leaseAttemptStatus);
    } catch (Throwable t) {
      //TODO: need to handle exceptions gracefully
      log.error("Error getting DagAction from the queue / creating DagTask", t);
    }
    return null;
  }

<<<<<<< HEAD
  /**
   * Returns a {@link org.apache.gobblin.runtime.api.MultiActiveLeaseArbiter.LeaseAttemptStatus} associated with the
   * `dagAction` by calling
   * {@link MultiActiveLeaseArbiter#tryAcquireLease(DagActionStore.DagAction, long, boolean, boolean)}.
   * @param dagAction
   * @return
   * @throws IOException
   * @throws SchedulerException
   */
  private MultiActiveLeaseArbiter.LeaseAttemptStatus retrieveLeaseStatus(DagActionStore.DagAction dagAction)
      throws IOException, SchedulerException {
    MultiActiveLeaseArbiter.LeaseAttemptStatus leaseAttemptStatus;
    // TODO: need to handle reminder events and flag them
    leaseAttemptStatus = this.dagActionProcessingLeaseArbiter
        .tryAcquireLease(dagAction, System.currentTimeMillis(), false, false);
        /* Schedule a reminder for the event unless the lease has been completed to safeguard against the case where even
        we, when we might become the lease owner still fail to complete processing
        */
    if (!(leaseAttemptStatus instanceof MultiActiveLeaseArbiter.NoLongerLeasingStatus)) {
      scheduleReminderForEvent(leaseAttemptStatus);
    }
    return leaseAttemptStatus;
  }

  private DagTask createDagTask(DagActionStore.DagAction dagAction, MultiActiveLeaseArbiter.LeaseObtainedStatus leaseObtainedStatus) {
=======
  private DagTask createDagTask(DagActionStore.DagAction dagAction, LeaseAttemptStatus.LeaseObtainedStatus leaseObtainedStatus) {
>>>>>>> 7ac0ce75
    DagActionStore.DagActionType dagActionType = dagAction.getDagActionType();

    switch (dagActionType) {
      case LAUNCH:
        return new LaunchDagTask(dagAction, leaseObtainedStatus, dagActionStore.get());
      default:
        throw new UnsupportedOperationException("Not yet implemented");
    }
  }

  /* Schedules a reminder for the flow action using {@link DagActionReminderScheduler} to reattempt the lease after the
  current leaseholder's grant would have expired.
  */
  protected void scheduleReminderForEvent(MultiActiveLeaseArbiter.LeaseAttemptStatus leaseStatus)
      throws SchedulerException {
    dagActionReminderScheduler.get().scheduleReminder(leaseStatus.getDagAction(),
        leaseStatus.getMinimumLingerDurationMillis());
  }
}<|MERGE_RESOLUTION|>--- conflicted
+++ resolved
@@ -38,12 +38,7 @@
 import org.apache.gobblin.instrumented.Instrumented;
 import org.apache.gobblin.metrics.MetricContext;
 import org.apache.gobblin.metrics.event.EventSubmitter;
-<<<<<<< HEAD
-import org.apache.gobblin.runtime.api.DagActionStore;
-import org.apache.gobblin.runtime.api.MultiActiveLeaseArbiter;
 import org.apache.gobblin.runtime.util.InjectionNames;
-=======
->>>>>>> 7ac0ce75
 import org.apache.gobblin.service.modules.orchestration.task.DagTask;
 import org.apache.gobblin.service.modules.orchestration.task.LaunchDagTask;
 import org.apache.gobblin.util.ConfigUtils;
@@ -51,23 +46,20 @@
 
 /**
  * DagManagementTaskStreamImpl implements {@link DagManagement} and {@link DagTaskStream}. It accepts
-<<<<<<< HEAD
- * {@link org.apache.gobblin.runtime.api.DagActionStore.DagAction}s and iteratively provides {@link DagTask}.
+ * {@link org.apache.gobblin.service.modules.orchestration.DagActionStore.DagAction}s and iteratively provides
+ * {@link DagTask}.
  *
  * It uses {@link MultiActiveLeaseArbiter} to coordinate multiple hosts with execution components enabled in
  * multi-active execution mode to respond to flow action events by attempting ownership over a flow action event at a
  * given event time. Only events that the current instance acquires a lease for are selected by
  * {@link DagManagementTaskStreamImpl#next()}. If the status of the lease ownership attempt is anything other than an
  * indication the lease has been completed
- * ({@link org.apache.gobblin.runtime.api.MultiActiveLeaseArbiter.NoLongerLeasingStatus}) then the
- * {@link MultiActiveLeaseArbiter#tryAcquireLease} method will set a reminder for the flow action using
- * {@link DagActionReminderScheduler} to reattempt the lease after the current leaseholder's grant would have expired.
+ * ({@link LeaseAttemptStatus}) then the {@link MultiActiveLeaseArbiter#tryAcquireLease} method will set a reminder for
+ * the flow action using {@link DagActionReminderScheduler} to reattempt the lease after the current leaseholder's grant
+ * would have expired.
  * Note that if multi-active execution is NOT enabled, then all flow action events are selected by
  * {@link DagManagementTaskStreamImpl#next()} by virtue of having no other contenders for the lease at the time
  * {@link MultiActiveLeaseArbiter#tryAcquireLease} is called.
-=======
- * {@link DagActionStore.DagAction}s and iteratively provides {@link DagTask}.
->>>>>>> 7ac0ce75
  */
 @Slf4j
 @Singleton
@@ -139,9 +131,8 @@
     return null;
   }
 
-<<<<<<< HEAD
   /**
-   * Returns a {@link org.apache.gobblin.runtime.api.MultiActiveLeaseArbiter.LeaseAttemptStatus} associated with the
+   * Returns a {@link LeaseAttemptStatus} associated with the
    * `dagAction` by calling
    * {@link MultiActiveLeaseArbiter#tryAcquireLease(DagActionStore.DagAction, long, boolean, boolean)}.
    * @param dagAction
@@ -149,25 +140,22 @@
    * @throws IOException
    * @throws SchedulerException
    */
-  private MultiActiveLeaseArbiter.LeaseAttemptStatus retrieveLeaseStatus(DagActionStore.DagAction dagAction)
+  private LeaseAttemptStatus retrieveLeaseStatus(DagActionStore.DagAction dagAction)
       throws IOException, SchedulerException {
-    MultiActiveLeaseArbiter.LeaseAttemptStatus leaseAttemptStatus;
+    LeaseAttemptStatus leaseAttemptStatus;
     // TODO: need to handle reminder events and flag them
     leaseAttemptStatus = this.dagActionProcessingLeaseArbiter
         .tryAcquireLease(dagAction, System.currentTimeMillis(), false, false);
         /* Schedule a reminder for the event unless the lease has been completed to safeguard against the case where even
         we, when we might become the lease owner still fail to complete processing
         */
-    if (!(leaseAttemptStatus instanceof MultiActiveLeaseArbiter.NoLongerLeasingStatus)) {
+    if (!(leaseAttemptStatus instanceof LeaseAttemptStatus.NoLongerLeasingStatus)) {
       scheduleReminderForEvent(leaseAttemptStatus);
     }
     return leaseAttemptStatus;
   }
 
-  private DagTask createDagTask(DagActionStore.DagAction dagAction, MultiActiveLeaseArbiter.LeaseObtainedStatus leaseObtainedStatus) {
-=======
   private DagTask createDagTask(DagActionStore.DagAction dagAction, LeaseAttemptStatus.LeaseObtainedStatus leaseObtainedStatus) {
->>>>>>> 7ac0ce75
     DagActionStore.DagActionType dagActionType = dagAction.getDagActionType();
 
     switch (dagActionType) {
@@ -181,7 +169,7 @@
   /* Schedules a reminder for the flow action using {@link DagActionReminderScheduler} to reattempt the lease after the
   current leaseholder's grant would have expired.
   */
-  protected void scheduleReminderForEvent(MultiActiveLeaseArbiter.LeaseAttemptStatus leaseStatus)
+  protected void scheduleReminderForEvent(LeaseAttemptStatus leaseStatus)
       throws SchedulerException {
     dagActionReminderScheduler.get().scheduleReminder(leaseStatus.getDagAction(),
         leaseStatus.getMinimumLingerDurationMillis());
