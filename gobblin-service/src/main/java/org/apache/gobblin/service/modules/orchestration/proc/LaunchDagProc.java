--- conflicted
+++ resolved
@@ -193,7 +193,6 @@
   }
 
   @Override
-<<<<<<< HEAD
   protected void commit(DagManagementStateStore dagManagementStateStore, Optional<Dag<JobExecutionPlan>> dag) {
     try {
       this.launchDagTask.getLeaseObtainedStatus().completeLease();
@@ -201,8 +200,7 @@
       // TODO: Decide appropriate exception to throw and add to the commit method's signature
       throw new RuntimeException(e);
     }
-=======
+
   protected void sendNotification(Optional<Dag<JobExecutionPlan>> result, EventSubmitter eventSubmitter) {
->>>>>>> 2bdf7ebf
   }
 }