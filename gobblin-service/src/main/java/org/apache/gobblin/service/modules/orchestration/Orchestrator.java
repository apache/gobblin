/*
 * Licensed to the Apache Software Foundation (ASF) under one or more
 * contributor license agreements.  See the NOTICE file distributed with
 * this work for additional information regarding copyright ownership.
 * The ASF licenses this file to You under the Apache License, Version 2.0
 * (the "License"); you may not use this file except in compliance with
 * the License.  You may obtain a copy of the License at
 *
 *    http://www.apache.org/licenses/LICENSE-2.0
 *
 * Unless required by applicable law or agreed to in writing, software
 * distributed under the License is distributed on an "AS IS" BASIS,
 * WITHOUT WARRANTIES OR CONDITIONS OF ANY KIND, either express or implied.
 * See the License for the specific language governing permissions and
 * limitations under the License.
 */

package org.apache.gobblin.service.modules.orchestration;

import java.io.IOException;
import java.lang.reflect.InvocationTargetException;
import java.net.URI;
import java.util.Collections;
import java.util.List;
import java.util.Map;
import java.util.Properties;
import java.util.concurrent.TimeUnit;

import org.apache.commons.lang3.reflect.ConstructorUtils;
import org.slf4j.Logger;
import org.slf4j.LoggerFactory;

import com.codahale.metrics.Meter;
import com.codahale.metrics.MetricRegistry;
import com.codahale.metrics.Timer;
import com.google.common.annotations.VisibleForTesting;
import com.google.common.base.Optional;
import com.google.common.collect.Maps;
import com.typesafe.config.Config;

import javax.annotation.Nonnull;
import javax.inject.Inject;
import javax.inject.Singleton;
import lombok.Getter;
import lombok.Setter;

import org.apache.gobblin.annotation.Alpha;
import org.apache.gobblin.configuration.ConfigurationKeys;
import org.apache.gobblin.configuration.State;
import org.apache.gobblin.instrumented.Instrumentable;
import org.apache.gobblin.instrumented.Instrumented;
import org.apache.gobblin.metrics.ContextAwareGauge;
import org.apache.gobblin.metrics.MetricContext;
import org.apache.gobblin.metrics.RootMetricContext;
import org.apache.gobblin.metrics.ServiceMetricNames;
import org.apache.gobblin.metrics.Tag;
import org.apache.gobblin.metrics.event.EventSubmitter;
import org.apache.gobblin.metrics.event.TimingEvent;
import org.apache.gobblin.runtime.api.FlowSpec;
import org.apache.gobblin.runtime.api.JobSpec;
import org.apache.gobblin.runtime.api.Spec;
import org.apache.gobblin.runtime.api.SpecCatalogListener;
import org.apache.gobblin.runtime.api.SpecProducer;
import org.apache.gobblin.runtime.api.TopologySpec;
import org.apache.gobblin.runtime.spec_catalog.AddSpecResponse;
import org.apache.gobblin.runtime.spec_catalog.TopologyCatalog;
import org.apache.gobblin.service.ServiceConfigKeys;
import org.apache.gobblin.service.modules.flow.SpecCompiler;
import org.apache.gobblin.service.modules.flowgraph.Dag;
import org.apache.gobblin.service.modules.spec.JobExecutionPlan;
import org.apache.gobblin.service.monitoring.FlowStatusGenerator;
import org.apache.gobblin.util.ClassAliasResolver;
import org.apache.gobblin.util.ConfigUtils;


/**
 * Orchestrator that is a {@link SpecCatalogListener}. It listens to changes
 * to {@link TopologyCatalog} and updates {@link SpecCompiler} state.
 */
@Alpha
@Singleton
public class Orchestrator implements SpecCatalogListener, Instrumentable {

  protected final Logger _log;
  protected final SpecCompiler specCompiler;
  protected final Optional<TopologyCatalog> topologyCatalog;
  protected final Optional<DagManager> dagManager;

  protected final MetricContext metricContext;

  protected final Optional<EventSubmitter> eventSubmitter;
  private final boolean flowConcurrencyFlag;
  @Getter
  private Optional<Meter> flowOrchestrationSuccessFulMeter;
  @Getter
  private Optional<Meter> flowOrchestrationFailedMeter;
  @Getter
  private Optional<Timer> flowOrchestrationTimer;
  private Optional<Meter> skippedFlowsMeter;
  @Setter
  private FlowStatusGenerator flowStatusGenerator;

  private final ClassAliasResolver<SpecCompiler> aliasResolver;

  private Map<String, FlowCompiledState> flowGauges = Maps.newHashMap();


  public Orchestrator(Config config, Optional<TopologyCatalog> topologyCatalog, Optional<DagManager> dagManager, Optional<Logger> log,
      FlowStatusGenerator flowStatusGenerator, boolean instrumentationEnabled) {
    _log = log.isPresent() ? log.get() : LoggerFactory.getLogger(getClass());
    this.aliasResolver = new ClassAliasResolver<>(SpecCompiler.class);
    this.topologyCatalog = topologyCatalog;
    this.dagManager = dagManager;
    this.flowStatusGenerator = flowStatusGenerator;

    try {
      String specCompilerClassName = ServiceConfigKeys.DEFAULT_GOBBLIN_SERVICE_FLOWCOMPILER_CLASS;
      if (config.hasPath(ServiceConfigKeys.GOBBLIN_SERVICE_FLOWCOMPILER_CLASS_KEY)) {
        specCompilerClassName = config.getString(ServiceConfigKeys.GOBBLIN_SERVICE_FLOWCOMPILER_CLASS_KEY);
      }
      _log.info("Using specCompiler class name/alias " + specCompilerClassName);

      this.specCompiler = (SpecCompiler) ConstructorUtils.invokeConstructor(Class.forName(this.aliasResolver.resolve(
          specCompilerClassName)), config);
    } catch (NoSuchMethodException | IllegalAccessException | InvocationTargetException | InstantiationException
        | ClassNotFoundException e) {
      throw new RuntimeException(e);
    }

    //At this point, the TopologySpecMap is initialized by the SpecCompiler. Pass the TopologySpecMap to the DagManager.
    if (this.dagManager.isPresent()) {
      this.dagManager.get().setTopologySpecMap(getSpecCompiler().getTopologySpecMap());
    }

    if (instrumentationEnabled) {
      this.metricContext = Instrumented.getMetricContext(ConfigUtils.configToState(config), this.specCompiler.getClass());
      this.flowOrchestrationSuccessFulMeter = Optional.of(this.metricContext.meter(ServiceMetricNames.FLOW_ORCHESTRATION_SUCCESSFUL_METER));
      this.flowOrchestrationFailedMeter = Optional.of(this.metricContext.meter(ServiceMetricNames.FLOW_ORCHESTRATION_FAILED_METER));
      this.flowOrchestrationTimer = Optional.of(this.metricContext.timer(ServiceMetricNames.FLOW_ORCHESTRATION_TIMER));
      this.skippedFlowsMeter = Optional.of(metricContext.contextAwareMeter(ServiceMetricNames.SKIPPED_FLOWS));
      this.eventSubmitter = Optional.of(new EventSubmitter.Builder(this.metricContext, "org.apache.gobblin.service").build());
    } else {
      this.metricContext = null;
      this.flowOrchestrationSuccessFulMeter = Optional.absent();
      this.flowOrchestrationFailedMeter = Optional.absent();
      this.flowOrchestrationTimer = Optional.absent();
      this.skippedFlowsMeter = Optional.absent();
      this.eventSubmitter = Optional.absent();
    }
    this.flowConcurrencyFlag = ConfigUtils.getBoolean(config, ServiceConfigKeys.FLOW_CONCURRENCY_ALLOWED,
        ServiceConfigKeys.DEFAULT_FLOW_CONCURRENCY_ALLOWED);
  }

  @Inject
  public Orchestrator(Config config, FlowStatusGenerator flowStatusGenerator, Optional<TopologyCatalog> topologyCatalog,
      Optional<DagManager> dagManager, Optional<Logger> log) {
    this(config, topologyCatalog, dagManager, log, flowStatusGenerator, true);
  }


  @VisibleForTesting
  public SpecCompiler getSpecCompiler() {
    return this.specCompiler;
  }

  /** {@inheritDoc} */
  @Override
  public AddSpecResponse onAddSpec(Spec addedSpec) {
    if (addedSpec instanceof TopologySpec) {
      _log.info("New Spec detected of type TopologySpec: " + addedSpec);
      this.specCompiler.onAddSpec(addedSpec);
    }
    return new AddSpecResponse(null);
  }

  public void onDeleteSpec(URI deletedSpecURI, String deletedSpecVersion) {
    onDeleteSpec(deletedSpecURI, deletedSpecVersion, new Properties());
  }

  /** {@inheritDoc} */
  @Override
  public void onDeleteSpec(URI deletedSpecURI, String deletedSpecVersion, Properties headers) {
    _log.info("Spec deletion detected: " + deletedSpecURI + "/" + deletedSpecVersion);

    if (topologyCatalog.isPresent()) {
      this.specCompiler.onDeleteSpec(deletedSpecURI, deletedSpecVersion, headers);
    }
  }

  /** {@inheritDoc} */
  @Override
  public void onUpdateSpec(Spec updatedSpec) {
    _log.info("Spec changed: " + updatedSpec);

    if (!(updatedSpec instanceof TopologySpec)) {
      return;
    }

    try {
      onDeleteSpec(updatedSpec.getUri(), updatedSpec.getVersion());
    } catch (Exception e) {
      _log.error("Failed to update Spec: " + updatedSpec, e);
    }
    try {
      onAddSpec(updatedSpec);
    } catch (Exception e) {
      _log.error("Failed to update Spec: " + updatedSpec, e);
    }

  }

  public void orchestrate(Spec spec) throws Exception {
    // Add below waiting because TopologyCatalog and FlowCatalog service can be launched at the same time
    this.topologyCatalog.get().getInitComplete().await();

    //Wait for the SpecCompiler to become healthy.
    this.getSpecCompiler().awaitHealthy();

    long startTime = System.nanoTime();
    if (spec instanceof FlowSpec) {
      Config flowConfig = ((FlowSpec) spec).getConfig();
      String flowGroup = flowConfig.getString(ConfigurationKeys.FLOW_GROUP_KEY);
      String flowName = flowConfig.getString(ConfigurationKeys.FLOW_NAME_KEY);

      if (!flowGauges.containsKey(spec.getUri().toString())) {
        String flowCompiledGaugeName = MetricRegistry.name(ServiceMetricNames.GOBBLIN_SERVICE_PREFIX, flowGroup, flowName, ServiceMetricNames.COMPILED);
        flowGauges.put(spec.getUri().toString(), new FlowCompiledState());
        ContextAwareGauge<Integer> gauge = RootMetricContext.get().newContextAwareGauge(flowCompiledGaugeName, () -> flowGauges.get(spec.getUri().toString()).state.value);
        RootMetricContext.get().register(flowCompiledGaugeName, gauge);
      }

      //If the FlowSpec disallows concurrent executions, then check if another instance of the flow is already
      //running. If so, return immediately.
      boolean allowConcurrentExecution = ConfigUtils
          .getBoolean(flowConfig, ConfigurationKeys.FLOW_ALLOW_CONCURRENT_EXECUTION, this.flowConcurrencyFlag);

      if (!canRun(flowName, flowGroup, allowConcurrentExecution)) {
        _log.warn("Another instance of flowGroup: {}, flowName: {} running; Skipping flow execution since "
            + "concurrent executions are disabled for this flow.", flowGroup, flowName);
        flowGauges.get(spec.getUri().toString()).setState(CompiledState.SKIPPED);
        Instrumented.markMeter(this.skippedFlowsMeter);

        // Send FLOW_FAILED event
        Map<String, String> flowMetadata = TimingEventUtils.getFlowMetadata((FlowSpec) spec);
        flowMetadata.put(TimingEvent.METADATA_MESSAGE, "Flow failed because another instance is running and concurrent "
            + "executions are disabled. Set flow.allowConcurrentExecution to true in the flow spec to change this behaviour.");
        if (this.eventSubmitter.isPresent()) {
          new TimingEvent(this.eventSubmitter.get(), TimingEvent.FlowTimings.FLOW_FAILED).stop(flowMetadata);
        }
        return;
      }

      Optional<TimingEvent> flowCompilationTimer = this.eventSubmitter.transform(submitter ->
          new TimingEvent(submitter, TimingEvent.FlowTimings.FLOW_COMPILED));

      Dag<JobExecutionPlan> jobExecutionPlanDag = specCompiler.compileFlow(spec);

      Map<String, String> flowMetadata = TimingEventUtils.getFlowMetadata((FlowSpec) spec);
      if (jobExecutionPlanDag == null || jobExecutionPlanDag.isEmpty()) {
        // For scheduled flows, we do not insert the flowExecutionId into the FlowSpec. As a result, if the flow
        // compilation fails (i.e. we are unable to find a path), the metadata will not have flowExecutionId.
        // In this case, the current time is used as the flow executionId.
        flowMetadata.putIfAbsent(TimingEvent.FlowEventConstants.FLOW_EXECUTION_ID_FIELD,
            Long.toString(System.currentTimeMillis()));

        String message = "Flow was not compiled successfully.";
        if (!((FlowSpec) spec).getCompilationErrors().isEmpty()) {
          message = message + " Compilation errors encountered: " + ((FlowSpec) spec).getCompilationErrors();
        }
        flowMetadata.put(TimingEvent.METADATA_MESSAGE, message);

        Optional<TimingEvent> flowCompileFailedTimer = this.eventSubmitter.transform(submitter ->
            new TimingEvent(submitter, TimingEvent.FlowTimings.FLOW_COMPILE_FAILED));
        Instrumented.markMeter(this.flowOrchestrationFailedMeter);
        flowGauges.get(spec.getUri().toString()).setState(CompiledState.FAILED);
        _log.warn("Cannot determine an executor to run on for Spec: " + spec);
        if (flowCompileFailedTimer.isPresent()) {
          flowCompileFailedTimer.get().stop(flowMetadata);
        }
        return;
      } else {
        flowGauges.get(spec.getUri().toString()).setState(CompiledState.SUCCESSFUL);
      }

      //If it is a scheduled flow (and hence, does not have flowExecutionId in the FlowSpec) and the flow compilation is successful,
      // retrieve the flowExecutionId from the JobSpec.
      flowMetadata.putIfAbsent(TimingEvent.FlowEventConstants.FLOW_EXECUTION_ID_FIELD,
          jobExecutionPlanDag.getNodes().get(0).getValue().getJobSpec().getConfigAsProperties().getProperty(ConfigurationKeys.FLOW_EXECUTION_ID_KEY));

      if (flowCompilationTimer.isPresent()) {
        flowCompilationTimer.get().stop(flowMetadata);
      }

      if (this.dagManager.isPresent()) {
        try {
          //Send the dag to the DagManager.
          this.dagManager.get().addDag(jobExecutionPlanDag, true, true);
        } catch (Exception ex) {
<<<<<<< HEAD
          // pronounce failed before stack unwinds, to ensure flow not marooned in `COMPILED` state; (failure likely attributable to DB cnxn/failover)
          String context = String.format("flow: %s; exec: %s",
              DagManagerUtils.getFlowId(jobExecutionPlanDag).toString(),
              DagManagerUtils.getFlowExecId(jobExecutionPlanDag));
          String failureMessage = "Failed to add Job Execution Plan due to: " + ex.getMessage();
          _log.warn(String.format("[%s] %s", context, failureMessage));
          if (this.eventSubmitter.isPresent()) {
            // Send FLOW_FAILED event bearing relevant messaging
=======
          if (this.eventSubmitter.isPresent()) {
            // pronounce failed before stack unwinds, to ensure flow not marooned in `COMPILED` state; (failure likely attributable to DB connection/failover)
            String failureMessage = "Failed to add Job Execution Plan due to: " + ex.getMessage();
>>>>>>> d9d22225
            flowMetadata.put(TimingEvent.METADATA_MESSAGE, failureMessage);
            new TimingEvent(this.eventSubmitter.get(), TimingEvent.FlowTimings.FLOW_FAILED).stop(flowMetadata);
          }
          throw ex;
        }
      } else {
        // Schedule all compiled JobSpecs on their respective Executor
        for (Dag.DagNode<JobExecutionPlan> dagNode : jobExecutionPlanDag.getNodes()) {
          DagManagerUtils.incrementJobAttempt(dagNode);
          JobExecutionPlan jobExecutionPlan = dagNode.getValue();

          // Run this spec on selected executor
          SpecProducer producer = null;
          try {
            producer = jobExecutionPlan.getSpecExecutor().getProducer().get();
            Spec jobSpec = jobExecutionPlan.getJobSpec();

            if (!((JobSpec) jobSpec).getConfig().hasPath(ConfigurationKeys.FLOW_EXECUTION_ID_KEY)) {
              _log.warn("JobSpec does not contain flowExecutionId.");
            }

            Map<String, String> jobMetadata = TimingEventUtils.getJobMetadata(flowMetadata, jobExecutionPlan);
            _log.info(String.format("Going to orchestrate JobSpec: %s on Executor: %s", jobSpec, producer));

            Optional<TimingEvent> jobOrchestrationTimer = this.eventSubmitter.transform(submitter ->
                new TimingEvent(submitter, TimingEvent.LauncherTimings.JOB_ORCHESTRATED));

            producer.addSpec(jobSpec);

            if (jobOrchestrationTimer.isPresent()) {
              jobOrchestrationTimer.get().stop(jobMetadata);
            }
          } catch (Exception e) {
            _log.error("Cannot successfully setup spec: " + jobExecutionPlan.getJobSpec() + " on executor: " + producer
                + " for flow: " + spec, e);
          }
        }
      }
    } else {
      Instrumented.markMeter(this.flowOrchestrationFailedMeter);
      throw new RuntimeException("Spec not of type FlowSpec, cannot orchestrate: " + spec);
    }
    Instrumented.markMeter(this.flowOrchestrationSuccessFulMeter);
    Instrumented.updateTimer(this.flowOrchestrationTimer, System.nanoTime() - startTime, TimeUnit.NANOSECONDS);
  }

  /**
   * Check if a FlowSpec instance is allowed to run.
   *
   * @param flowName
   * @param flowGroup
   * @param allowConcurrentExecution
   * @return true if the {@link FlowSpec} allows concurrent executions or if no other instance of the flow is currently RUNNING.
   */
  private boolean canRun(String flowName, String flowGroup, boolean allowConcurrentExecution) {
    if (allowConcurrentExecution) {
      return true;
    } else {
      return !flowStatusGenerator.isFlowRunning(flowName, flowGroup);
    }
  }

  public void remove(Spec spec, Properties headers) throws IOException {
    // TODO: Evolve logic to cache and reuse previously compiled JobSpecs
    // .. this will work for Identity compiler but not always for multi-hop.
    // Note: Current logic assumes compilation is consistent between all executions
    if (spec instanceof FlowSpec) {
      //Send the dag to the DagManager to stop it.
      //Also send it to the SpecProducer to do any cleanup tasks on SpecExecutor.
      if (this.dagManager.isPresent()) {
        _log.info("Forwarding cancel request for flow URI {} to DagManager.", spec.getUri());
        this.dagManager.get().stopDag(spec.getUri());
      }
      // We need to recompile the flow to find the spec producer,
      // If compilation result is different, its remove request can go to some different spec producer
      deleteFromExecutor(spec, headers);
    } else {
      throw new RuntimeException("Spec not of type FlowSpec, cannot delete: " + spec);
    }
  }

  private void deleteFromExecutor(Spec spec, Properties headers) {
    Dag<JobExecutionPlan> jobExecutionPlanDag = specCompiler.compileFlow(spec);

    if (jobExecutionPlanDag.isEmpty()) {
      _log.warn("Cannot determine an executor to delete Spec: " + spec);
      return;
    }

    // Delete all compiled JobSpecs on their respective Executor
    for (Dag.DagNode<JobExecutionPlan> dagNode: jobExecutionPlanDag.getNodes()) {
      JobExecutionPlan jobExecutionPlan = dagNode.getValue();
      Spec jobSpec = jobExecutionPlan.getJobSpec();
      try {
        SpecProducer<Spec> producer = jobExecutionPlan.getSpecExecutor().getProducer().get();
        _log.info(String.format("Going to delete JobSpec: %s on Executor: %s", jobSpec, producer));
        producer.deleteSpec(jobSpec.getUri(), headers);
      } catch (Exception e) {
        _log.error(String.format("Could not delete JobSpec: %s for flow: %s", jobSpec, spec), e);
      }
    }
  }


  @Nonnull
  @Override
  public MetricContext getMetricContext() {
    return this.metricContext;
  }

  @Override
  public boolean isInstrumentationEnabled() {
    return null != this.metricContext;
  }

  @Override
  public List<Tag<?>> generateTags(State state) {
    return Collections.emptyList();
  }

  @Override
  public void switchMetricContext(List<Tag<?>> tags) {
    throw new UnsupportedOperationException();
  }

  @Override
  public void switchMetricContext(MetricContext context) {
    throw new UnsupportedOperationException();
  }

  @Setter
  private static class FlowCompiledState {
    private CompiledState state = CompiledState.UNKNOWN;
  }

  private enum CompiledState {
    FAILED(-1),
    UNKNOWN(0),
    SUCCESSFUL(1),
    SKIPPED(2);

    public int value;

    CompiledState(int value) {
      this.value = value;
    }
  }
}<|MERGE_RESOLUTION|>--- conflicted
+++ resolved
@@ -296,20 +296,9 @@
           //Send the dag to the DagManager.
           this.dagManager.get().addDag(jobExecutionPlanDag, true, true);
         } catch (Exception ex) {
-<<<<<<< HEAD
-          // pronounce failed before stack unwinds, to ensure flow not marooned in `COMPILED` state; (failure likely attributable to DB cnxn/failover)
-          String context = String.format("flow: %s; exec: %s",
-              DagManagerUtils.getFlowId(jobExecutionPlanDag).toString(),
-              DagManagerUtils.getFlowExecId(jobExecutionPlanDag));
-          String failureMessage = "Failed to add Job Execution Plan due to: " + ex.getMessage();
-          _log.warn(String.format("[%s] %s", context, failureMessage));
-          if (this.eventSubmitter.isPresent()) {
-            // Send FLOW_FAILED event bearing relevant messaging
-=======
           if (this.eventSubmitter.isPresent()) {
             // pronounce failed before stack unwinds, to ensure flow not marooned in `COMPILED` state; (failure likely attributable to DB connection/failover)
             String failureMessage = "Failed to add Job Execution Plan due to: " + ex.getMessage();
->>>>>>> d9d22225
             flowMetadata.put(TimingEvent.METADATA_MESSAGE, failureMessage);
             new TimingEvent(this.eventSubmitter.get(), TimingEvent.FlowTimings.FLOW_FAILED).stop(flowMetadata);
           }
