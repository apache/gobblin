/*
 * Licensed to the Apache Software Foundation (ASF) under one or more
 * contributor license agreements.  See the NOTICE file distributed with
 * this work for additional information regarding copyright ownership.
 * The ASF licenses this file to You under the Apache License, Version 2.0
 * (the "License"); you may not use this file except in compliance with
 * the License.  You may obtain a copy of the License at
 *
 *    http://www.apache.org/licenses/LICENSE-2.0
 *
 * Unless required by applicable law or agreed to in writing, software
 * distributed under the License is distributed on an "AS IS" BASIS,
 * WITHOUT WARRANTIES OR CONDITIONS OF ANY KIND, either express or implied.
 * See the License for the specific language governing permissions and
 * limitations under the License.
 */

package org.apache.gobblin.service.modules.orchestration;

import java.io.IOException;
import java.lang.reflect.InvocationTargetException;
import java.net.URI;
import java.util.Collections;
import java.util.List;
import java.util.Map;
import java.util.Properties;
import java.util.concurrent.TimeUnit;

import org.apache.commons.lang3.reflect.ConstructorUtils;
import org.slf4j.Logger;
import org.slf4j.LoggerFactory;

import com.codahale.metrics.Counter;
import com.codahale.metrics.Meter;
import com.codahale.metrics.Timer;
import com.google.common.annotations.VisibleForTesting;
import com.google.common.base.Optional;
import com.typesafe.config.Config;

import javax.annotation.Nonnull;
import javax.inject.Inject;
import javax.inject.Singleton;
import lombok.Getter;
import lombok.Setter;

import org.apache.gobblin.annotation.Alpha;
import org.apache.gobblin.configuration.ConfigurationKeys;
import org.apache.gobblin.configuration.State;
import org.apache.gobblin.instrumented.Instrumentable;
import org.apache.gobblin.instrumented.Instrumented;
import org.apache.gobblin.metrics.MetricContext;
import org.apache.gobblin.metrics.ServiceMetricNames;
import org.apache.gobblin.metrics.Tag;
import org.apache.gobblin.metrics.event.EventSubmitter;
import org.apache.gobblin.metrics.event.TimingEvent;
import org.apache.gobblin.runtime.api.DagActionStore;
import org.apache.gobblin.runtime.api.FlowSpec;
import org.apache.gobblin.runtime.api.JobSpec;
import org.apache.gobblin.runtime.api.Spec;
import org.apache.gobblin.runtime.api.SpecCatalogListener;
import org.apache.gobblin.runtime.api.SpecProducer;
import org.apache.gobblin.runtime.api.TopologySpec;
import org.apache.gobblin.runtime.spec_catalog.AddSpecResponse;
import org.apache.gobblin.runtime.spec_catalog.FlowCatalog;
import org.apache.gobblin.runtime.spec_catalog.TopologyCatalog;
import org.apache.gobblin.service.ServiceConfigKeys;
import org.apache.gobblin.service.modules.flow.FlowUtils;
import org.apache.gobblin.service.modules.flow.SpecCompiler;
import org.apache.gobblin.service.modules.flowgraph.Dag;
import org.apache.gobblin.service.modules.spec.JobExecutionPlan;
import org.apache.gobblin.service.modules.utils.FlowCompilationValidationHelper;
import org.apache.gobblin.service.modules.utils.SharedFlowMetricsSingleton;
import org.apache.gobblin.service.monitoring.FlowStatusGenerator;
import org.apache.gobblin.util.ClassAliasResolver;
import org.apache.gobblin.util.ConfigUtils;
import org.apache.gobblin.util.reflection.GobblinConstructorUtils;


/**
 * Orchestrator that is a {@link SpecCatalogListener}. It listens to changes
 * to {@link TopologyCatalog} and updates {@link SpecCompiler} state
 * Also it listens to {@link org.apache.gobblin.runtime.spec_catalog.FlowCatalog} and use the compiler to compile the new flow spec.
 */
@Alpha
@Singleton
public class Orchestrator implements SpecCatalogListener, Instrumentable {

  protected final Logger _log;
  protected final SpecCompiler specCompiler;
  protected final TopologyCatalog topologyCatalog;
  protected final DagManager dagManager;

  protected final MetricContext metricContext;

  protected final EventSubmitter eventSubmitter;
  private final boolean isFlowConcurrencyEnabled;
  @Getter
  private Meter flowOrchestrationSuccessFulMeter;
  @Getter
  private Meter flowOrchestrationFailedMeter;
  @Getter
  private Timer flowOrchestrationTimer;
  private Counter flowFailedForwardToDagManagerCounter;
  @Setter
  private FlowStatusGenerator flowStatusGenerator;

  private UserQuotaManager quotaManager;
  private final FlowCompilationValidationHelper flowCompilationValidationHelper;
  private Optional<FlowTriggerHandler> flowTriggerHandler;
  private Optional<FlowCatalog> flowCatalog;
  @Getter
  private final SharedFlowMetricsSingleton sharedFlowMetricsSingleton;

  private final ClassAliasResolver<SpecCompiler> aliasResolver;

  @Inject
  public Orchestrator(Config config, TopologyCatalog topologyCatalog, DagManager dagManager,
      Optional<Logger> log, FlowStatusGenerator flowStatusGenerator, Optional<FlowTriggerHandler> flowTriggerHandler,
      SharedFlowMetricsSingleton sharedFlowMetricsSingleton, Optional<FlowCatalog> flowCatalog) {
    _log = log.isPresent() ? log.get() : LoggerFactory.getLogger(getClass());
    this.aliasResolver = new ClassAliasResolver<>(SpecCompiler.class);
    this.topologyCatalog = topologyCatalog;
    this.dagManager = dagManager;
    this.flowStatusGenerator = flowStatusGenerator;
    this.flowTriggerHandler = flowTriggerHandler;
    this.sharedFlowMetricsSingleton = sharedFlowMetricsSingleton;
    this.flowCatalog = flowCatalog;
    try {
      String specCompilerClassName = ServiceConfigKeys.DEFAULT_GOBBLIN_SERVICE_FLOWCOMPILER_CLASS;
      if (config.hasPath(ServiceConfigKeys.GOBBLIN_SERVICE_FLOWCOMPILER_CLASS_KEY)) {
        specCompilerClassName = config.getString(ServiceConfigKeys.GOBBLIN_SERVICE_FLOWCOMPILER_CLASS_KEY);
      }
      _log.info("Using specCompiler class name/alias " + specCompilerClassName);

      this.specCompiler = (SpecCompiler) ConstructorUtils.invokeConstructor(Class.forName(this.aliasResolver.resolve(specCompilerClassName)), config);
    } catch (NoSuchMethodException | IllegalAccessException | InvocationTargetException | InstantiationException |
             ClassNotFoundException e) {
      throw new RuntimeException(e);
    }

    //At this point, the TopologySpecMap is initialized by the SpecCompiler. Pass the TopologySpecMap to the DagManager.
    this.dagManager.setTopologySpecMap(getSpecCompiler().getTopologySpecMap());

    this.metricContext = Instrumented.getMetricContext(ConfigUtils.configToState(config), this.specCompiler.getClass());
    this.flowOrchestrationSuccessFulMeter = this.metricContext.meter(ServiceMetricNames.FLOW_ORCHESTRATION_SUCCESSFUL_METER);
    this.flowOrchestrationFailedMeter = this.metricContext.meter(ServiceMetricNames.FLOW_ORCHESTRATION_FAILED_METER);
    this.flowOrchestrationTimer = this.metricContext.timer(ServiceMetricNames.FLOW_ORCHESTRATION_TIMER);
    this.flowFailedForwardToDagManagerCounter = this.metricContext.counter(ServiceMetricNames.FLOW_FAILED_FORWARD_TO_DAG_MANAGER_COUNT);
    this.eventSubmitter = new EventSubmitter.Builder(this.metricContext, "org.apache.gobblin.service").build();

    this.isFlowConcurrencyEnabled = ConfigUtils.getBoolean(config, ServiceConfigKeys.FLOW_CONCURRENCY_ALLOWED,
        ServiceConfigKeys.DEFAULT_FLOW_CONCURRENCY_ALLOWED);
    quotaManager = GobblinConstructorUtils.invokeConstructor(UserQuotaManager.class,
        ConfigUtils.getString(config, ServiceConfigKeys.QUOTA_MANAGER_CLASS, ServiceConfigKeys.DEFAULT_QUOTA_MANAGER),
        config);
    this.flowCompilationValidationHelper = new FlowCompilationValidationHelper(sharedFlowMetricsSingleton, specCompiler,
        quotaManager, eventSubmitter, flowStatusGenerator, isFlowConcurrencyEnabled);
  }

  @VisibleForTesting
  public SpecCompiler getSpecCompiler() {
    return this.specCompiler;
  }

  /** {@inheritDoc} */
  @Override
  public AddSpecResponse onAddSpec(Spec addedSpec) {
    if (addedSpec instanceof TopologySpec) {
      _log.info("New Spec detected of type TopologySpec: " + addedSpec);
      this.specCompiler.onAddSpec(addedSpec);
    } else if (addedSpec instanceof FlowSpec) {
      _log.info("New Spec detected of type FlowSpec: " + addedSpec);
      return this.specCompiler.onAddSpec(addedSpec);
    }
    return new AddSpecResponse(null);
  }

  public void onDeleteSpec(URI deletedSpecURI, String deletedSpecVersion) {
    onDeleteSpec(deletedSpecURI, deletedSpecVersion, new Properties());
  }

  /** {@inheritDoc} */
  @Override
  public void onDeleteSpec(URI deletedSpecURI, String deletedSpecVersion, Properties headers) {
    _log.info("Spec deletion detected: " + deletedSpecURI + "/" + deletedSpecVersion);

    this.specCompiler.onDeleteSpec(deletedSpecURI, deletedSpecVersion, headers);
  }

  /** {@inheritDoc} */
  @Override
  public void onUpdateSpec(Spec updatedSpec) {
    _log.info("Spec changed: " + updatedSpec);
    if (updatedSpec instanceof FlowSpec) {
      onAddSpec(updatedSpec);
    }

    if (!(updatedSpec instanceof TopologySpec)) {
      return;
    }

    try {
      onDeleteSpec(updatedSpec.getUri(), updatedSpec.getVersion());
    } catch (Exception e) {
      _log.error("Failed to update Spec: " + updatedSpec, e);
    }
    try {
      onAddSpec(updatedSpec);
    } catch (Exception e) {
      _log.error("Failed to update Spec: " + updatedSpec, e);
    }
  }

  public void orchestrate(Spec spec, Properties jobProps, long triggerTimestampMillis, boolean isReminderEvent)
      throws Exception {
    // Add below waiting because TopologyCatalog and FlowCatalog service can be launched at the same time
    this.topologyCatalog.getInitComplete().await();

    //Wait for the SpecCompiler to become healthy.
    this.getSpecCompiler().awaitHealthy();

    long startTime = System.nanoTime();
    if (spec instanceof FlowSpec) {
      FlowSpec flowSpec = (FlowSpec) spec;
      Config flowConfig = (flowSpec).getConfig();
      String flowGroup = flowConfig.getString(ConfigurationKeys.FLOW_GROUP_KEY);
      String flowName = flowConfig.getString(ConfigurationKeys.FLOW_NAME_KEY);

      sharedFlowMetricsSingleton.addFlowGauge(spec, flowConfig, flowGroup, flowName);

      Map<String, String> flowMetadata = TimingEventUtils.getFlowMetadata(flowSpec);
      String flowExecutionId = String.valueOf(FlowUtils.getOrCreateFlowExecutionId(flowSpec));

      DagActionStore.DagAction flowAction =
          new DagActionStore.DagAction(flowGroup, flowName, flowExecutionId, DagActionStore.FlowActionType.LAUNCH);

      // If multi-active scheduler is enabled do not pass onto DagManager, otherwise scheduler forwards it directly
      // Skip flow compilation as well, since we recompile after receiving event from DagActionStoreChangeMonitor later
      if (flowTriggerHandler.isPresent()) {
        // If triggerTimestampMillis was not set by the job trigger handler, then we do not handle this event
        if (triggerTimestampMillis == Long.parseLong(ConfigurationKeys.ORCHESTRATOR_TRIGGER_EVENT_TIME_NEVER_SET_VAL)) {
          _log.warn("Skipping execution of spec: {} because missing trigger timestamp in job properties",
              jobProps.getProperty(ConfigurationKeys.JOB_NAME_KEY));
          flowMetadata.put(TimingEvent.METADATA_MESSAGE, "Flow orchestration skipped because no trigger timestamp "
              + "associated with flow action.");
          new TimingEvent(this.eventSubmitter, TimingEvent.FlowTimings.FLOW_FAILED).stop(flowMetadata);
          return;
        }

        // Adopt consensus flowExecutionId for scheduled flows
        flowTriggerHandler.get().handleTriggerEvent(jobProps, flowAction, triggerTimestampMillis, isReminderEvent,
            flowSpec.isScheduled());
        _log.info("Multi-active scheduler finished handling trigger event: [{}, is: {}, triggerEventTimestamp: {}]",
            flowAction, isReminderEvent ? "reminder" : "original", triggerTimestampMillis);
      } else {
        TimingEvent flowCompilationTimer = new TimingEvent(this.eventSubmitter, TimingEvent.FlowTimings.FLOW_COMPILED);
        Optional<Dag<JobExecutionPlan>> compiledDagOptional =
            this.flowCompilationValidationHelper.validateAndHandleConcurrentExecution(flowConfig, flowSpec, flowGroup,
                flowName);

        if (!compiledDagOptional.isPresent()) {
          Instrumented.markMeter(this.flowOrchestrationFailedMeter);
          return;
        }
        Dag<JobExecutionPlan> compiledDag = compiledDagOptional.get();
<<<<<<< HEAD
        if (compiledDag == null || compiledDag.isEmpty()) {
          FlowCompilationValidationHelper.populateFlowCompilationFailedEventMessage(eventSubmitter, flowSpec, flowMetadata);
=======
        if (compiledDag.isEmpty()) {
          FlowCompilationValidationHelper.populateFlowCompilationFailedEventMessage(eventSubmitter, spec, flowMetadata);
>>>>>>> be12fd04
          Instrumented.markMeter(this.flowOrchestrationFailedMeter);
          sharedFlowMetricsSingleton.conditionallyUpdateFlowGaugeSpecState(spec,
              SharedFlowMetricsSingleton.CompiledState.FAILED);
          _log.warn("Cannot determine an executor to run on for Spec: " + spec);
          return;
        }
        sharedFlowMetricsSingleton.conditionallyUpdateFlowGaugeSpecState(spec,
            SharedFlowMetricsSingleton.CompiledState.SUCCESSFUL);

        FlowCompilationValidationHelper.addFlowExecutionIdIfAbsent(flowMetadata, compiledDag);
        flowCompilationTimer.stop(flowMetadata);

        // Depending on if DagManager is present, handle execution
        submitFlowToDagManager(flowSpec, compiledDag);
      }
    } else {
      Instrumented.markMeter(this.flowOrchestrationFailedMeter);
      throw new RuntimeException("Spec not of type FlowSpec, cannot orchestrate: " + spec);
    }
    Instrumented.markMeter(this.flowOrchestrationSuccessFulMeter);
    Instrumented.updateTimer(this.flowOrchestrationTimer, System.nanoTime() - startTime, TimeUnit.NANOSECONDS);
  }

  public void submitFlowToDagManager(FlowSpec flowSpec) throws IOException, InterruptedException {
    Optional<Dag<JobExecutionPlan>> optionalJobExecutionPlanDag =
        this.flowCompilationValidationHelper.createExecutionPlanIfValid(flowSpec);
    if (optionalJobExecutionPlanDag.isPresent()) {
      submitFlowToDagManager(flowSpec, optionalJobExecutionPlanDag.get());
    } else {
      _log.warn("Flow: {} submitted to dagManager failed to compile and produce a job execution plan dag", flowSpec);
      Instrumented.markMeter(this.flowOrchestrationFailedMeter);
    }
  }

  public void submitFlowToDagManager(FlowSpec flowSpec, Dag<JobExecutionPlan> jobExecutionPlanDag)
      throws IOException {
    try {
      // Send the dag to the DagManager
      this.dagManager.addDag(jobExecutionPlanDag, true, true);

      /*
      Adhoc flows can be deleted after persisting it in DagManager as the DagManager's failure recovery method ensures
      it will be executed in the event of downtime. Note that the responsibility of the multi-active scheduler mode ends
      after this method is completed AND the consumption of a launch type event is committed to the consumer.
       */
      deleteSpecFromCatalogIfAdhoc(flowSpec);
    } catch (Exception ex) {
      String failureMessage = "Failed to add Job Execution Plan due to: " + ex.getMessage();
      _log.warn("Orchestrator call - " + failureMessage, ex);
      this.flowFailedForwardToDagManagerCounter.inc();
      // pronounce failed before stack unwinds, to ensure flow not marooned in `COMPILED` state; (failure likely attributable to DB connection/failover)
      Map<String, String> flowMetadata = TimingEventUtils.getFlowMetadata(flowSpec);
      flowMetadata.put(TimingEvent.METADATA_MESSAGE, failureMessage);
      new TimingEvent(this.eventSubmitter, TimingEvent.FlowTimings.FLOW_FAILED).stop(flowMetadata);
      throw ex;
    }
  }

  public void remove(Spec spec, Properties headers) throws IOException {
    // TODO: Evolve logic to cache and reuse previously compiled JobSpecs
    // .. this will work for Identity compiler but not always for multi-hop.
    // Note: Current logic assumes compilation is consistent between all executions
    if (spec instanceof FlowSpec) {
      //Send the dag to the DagManager to stop it.
      //Also send it to the SpecProducer to do any cleanup tasks on SpecExecutor.
      _log.info("Forwarding cancel request for flow URI {} to DagManager.", spec.getUri());
      this.dagManager.stopDag(spec.getUri());
      // We need to recompile the flow to find the spec producer,
      // If compilation result is different, its remove request can go to some different spec producer
      deleteFromExecutor(spec, headers);
    } else {
      throw new RuntimeException("Spec not of type FlowSpec, cannot delete: " + spec);
    }
  }

  @Nonnull
  @Override
  public MetricContext getMetricContext() {
    return this.metricContext;
  }

  @Override
  public boolean isInstrumentationEnabled() {
    return null != this.metricContext;
  }

  @Override
  public List<Tag<?>> generateTags(State state) {
    return Collections.emptyList();
  }

  @Override
  public void switchMetricContext(List<Tag<?>> tags) {
    throw new UnsupportedOperationException();
  }

  @Override
  public void switchMetricContext(MetricContext context) {
    throw new UnsupportedOperationException();
  }


  private void deleteFromExecutor(Spec spec, Properties headers) {
    Dag<JobExecutionPlan> jobExecutionPlanDag = specCompiler.compileFlow(spec);

    if (jobExecutionPlanDag.isEmpty()) {
      _log.warn("Cannot determine an executor to delete Spec: " + spec);
      return;
    }

    // Delete all compiled JobSpecs on their respective Executor
    for (Dag.DagNode<JobExecutionPlan> dagNode : jobExecutionPlanDag.getNodes()) {
      JobExecutionPlan jobExecutionPlan = dagNode.getValue();
      JobSpec jobSpec = jobExecutionPlan.getJobSpec();
      try {
        SpecProducer<Spec> producer = jobExecutionPlan.getSpecExecutor().getProducer().get();
        if (jobSpec.getConfig().hasPath(ConfigurationKeys.FLOW_EXECUTION_ID_KEY)) {
          headers.setProperty(ConfigurationKeys.FLOW_EXECUTION_ID_KEY, jobSpec.getConfig().getString(ConfigurationKeys.FLOW_EXECUTION_ID_KEY));
        }
        _log.info(String.format("Going to delete JobSpec: %s on Executor: %s", jobSpec, producer));
        producer.deleteSpec(jobSpec.getUri(), headers);
      } catch (Exception e) {
        _log.error(String.format("Could not delete JobSpec: %s for flow: %s", jobSpec, spec), e);
      }
    }
  }

  /*
   Deletes spec from flowCatalog if it is an adhoc flow (not containing a job schedule)
 */
  private void deleteSpecFromCatalogIfAdhoc(FlowSpec flowSpec) {
    if (!flowSpec.isScheduled()) {
      this.flowCatalog.get().remove(flowSpec.getUri(), new Properties(), false);
    }
  }
}<|MERGE_RESOLUTION|>--- conflicted
+++ resolved
@@ -263,13 +263,8 @@
           return;
         }
         Dag<JobExecutionPlan> compiledDag = compiledDagOptional.get();
-<<<<<<< HEAD
-        if (compiledDag == null || compiledDag.isEmpty()) {
+        if (compiledDag.isEmpty()) {
           FlowCompilationValidationHelper.populateFlowCompilationFailedEventMessage(eventSubmitter, flowSpec, flowMetadata);
-=======
-        if (compiledDag.isEmpty()) {
-          FlowCompilationValidationHelper.populateFlowCompilationFailedEventMessage(eventSubmitter, spec, flowMetadata);
->>>>>>> be12fd04
           Instrumented.markMeter(this.flowOrchestrationFailedMeter);
           sharedFlowMetricsSingleton.conditionallyUpdateFlowGaugeSpecState(spec,
               SharedFlowMetricsSingleton.CompiledState.FAILED);
