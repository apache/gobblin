/*
 * Licensed to the Apache Software Foundation (ASF) under one or more
 * contributor license agreements.  See the NOTICE file distributed with
 * this work for additional information regarding copyright ownership.
 * The ASF licenses this file to You under the Apache License, Version 2.0
 * (the "License"); you may not use this file except in compliance with
 * the License.  You may obtain a copy of the License at
 *
 *    http://www.apache.org/licenses/LICENSE-2.0
 *
 * Unless required by applicable law or agreed to in writing, software
 * distributed under the License is distributed on an "AS IS" BASIS,
 * WITHOUT WARRANTIES OR CONDITIONS OF ANY KIND, either express or implied.
 * See the License for the specific language governing permissions and
 * limitations under the License.
 */

package org.apache.gobblin.service.modules.scheduler;

import java.io.IOException;
import java.net.URI;
import java.util.Collection;
import java.util.HashSet;
import java.util.Iterator;
import java.util.Map;
import java.util.Properties;

import org.apache.commons.lang.StringUtils;
import org.apache.helix.HelixManager;
import org.quartz.DisallowConcurrentExecution;
import org.quartz.InterruptableJob;
import org.quartz.JobDataMap;
import org.quartz.JobExecutionContext;
import org.quartz.JobExecutionException;
import org.quartz.SchedulerException;
import org.quartz.UnableToInterruptJobException;
import org.slf4j.Logger;
import org.slf4j.LoggerFactory;

import com.codahale.metrics.MetricFilter;
import com.google.common.annotations.VisibleForTesting;
import com.google.common.base.Optional;
import com.google.common.collect.Maps;
import com.typesafe.config.Config;
import com.typesafe.config.ConfigFactory;

import javax.inject.Inject;
import javax.inject.Named;
import javax.inject.Singleton;
import lombok.Getter;
import lombok.extern.slf4j.Slf4j;

import org.apache.gobblin.annotation.Alpha;
import org.apache.gobblin.configuration.ConfigurationKeys;
import org.apache.gobblin.instrumented.Instrumented;
import org.apache.gobblin.metrics.ContextAwareGauge;
import org.apache.gobblin.metrics.ContextAwareMeter;
import org.apache.gobblin.metrics.MetricContext;
import org.apache.gobblin.metrics.ServiceMetricNames;
import org.apache.gobblin.runtime.JobException;
import org.apache.gobblin.runtime.api.FlowSpec;
import org.apache.gobblin.runtime.api.Spec;
import org.apache.gobblin.runtime.api.SpecCatalogListener;
import org.apache.gobblin.runtime.listeners.JobListener;
import org.apache.gobblin.runtime.metrics.RuntimeMetrics;
import org.apache.gobblin.runtime.spec_catalog.AddSpecResponse;
import org.apache.gobblin.runtime.spec_catalog.FlowCatalog;
import org.apache.gobblin.runtime.spec_catalog.TopologyCatalog;
import org.apache.gobblin.runtime.util.InjectionNames;
import org.apache.gobblin.scheduler.BaseGobblinJob;
import org.apache.gobblin.scheduler.JobScheduler;
import org.apache.gobblin.scheduler.SchedulerService;
import org.apache.gobblin.service.ServiceConfigKeys;
import org.apache.gobblin.service.modules.flowgraph.Dag;
import org.apache.gobblin.service.modules.orchestration.DagManager;
import org.apache.gobblin.service.modules.orchestration.Orchestrator;
import org.apache.gobblin.service.modules.orchestration.UserQuotaManager;
import org.apache.gobblin.service.modules.spec.JobExecutionPlan;
import org.apache.gobblin.service.monitoring.FlowStatusGenerator;
import org.apache.gobblin.util.ConfigUtils;
import org.apache.gobblin.util.PropertiesUtils;

import static org.apache.gobblin.service.ServiceConfigKeys.GOBBLIN_SERVICE_PREFIX;


/**
 * An extension to {@link JobScheduler} that is also a {@link SpecCatalogListener}.
 * {@link GobblinServiceJobScheduler} listens for new / updated {@link FlowSpec} and schedules
 * and runs them via {@link Orchestrator}.
 */
@Alpha
@Singleton
public class GobblinServiceJobScheduler extends JobScheduler implements SpecCatalogListener {

  // Scheduler related configuration
  // A boolean function indicating if current instance will handle DR traffic or not.
  public static final String GOBBLIN_SERVICE_SCHEDULER_DR_NOMINATED = GOBBLIN_SERVICE_PREFIX + "drNominatedInstance";

  protected final Logger _log;

  protected final Optional<FlowCatalog> flowCatalog;
  protected final Optional<HelixManager> helixManager;
  protected final Orchestrator orchestrator;
  protected final Boolean warmStandbyEnabled;
  protected final Optional<UserQuotaManager> quotaManager;
  @Getter
  protected final Map<String, Spec> scheduledFlowSpecs;
  @Getter
  protected final Map<String, Long> lastUpdatedTimeForFlowSpec;
  protected volatile int loadSpecsBatchSize = -1;
  @Getter
  private volatile boolean isActive;
  private String serviceName;
  private volatile Long averageGetSpecTimeValue = -1L;
  private volatile Long timeToInitializeSchedulerValue = -1L;
  private final ContextAwareGauge averageGetSpecTimeMillis = metricContext.newContextAwareGauge(RuntimeMetrics.GOBBLIN_JOB_SCHEDULER_AVERAGE_GET_SPEC_SPEED_WHILE_LOADING_ALL_SPECS_MILLIS, () -> this.averageGetSpecTimeValue);;
  private final ContextAwareGauge batchSize = metricContext.newContextAwareGauge(RuntimeMetrics.GOBBLIN_JOB_SCHEDULER_LOAD_SPECS_BATCH_SIZE, () -> this.loadSpecsBatchSize);
  private final ContextAwareGauge timeToInitalizeSchedulerMillis = metricContext.newContextAwareGauge(RuntimeMetrics.GOBBLIN_JOB_SCHEDULER_TIME_TO_INITIALIZE_SCHEDULER_MILLIS, () -> this.timeToInitializeSchedulerValue);
  private static final MetricContext metricContext = Instrumented.getMetricContext(new org.apache.gobblin.configuration.State(),
      GobblinServiceJobScheduler.class);
  private static final ContextAwareMeter scheduledFlows = metricContext.contextAwareMeter(ServiceMetricNames.SCHEDULED_FLOW_METER);
  private static final ContextAwareMeter nonScheduledFlows = metricContext.contextAwareMeter(ServiceMetricNames.NON_SCHEDULED_FLOW_METER);

  /**
   * If current instances is nominated as a handler for DR traffic from down GaaS-Instance.
   * Note this is, currently, different from leadership change/fail-over handling, where the traffice could come
   * from GaaS instance out of current GaaS Cluster:
   * e.g. There are multi-datacenter deployment of GaaS Cluster. Intra-datacenter fail-over could be handled by
   * leadership change mechanism, while inter-datacenter fail-over would be handled by DR handling mechanism.
   */
  private boolean isNominatedDRHandler;

  /**
   * Use this to tag all DR-applicable FlowSpec entries in {@link org.apache.gobblin.runtime.api.SpecStore}
   * so only they would be loaded during DR handling.
   */
  public static final String DR_FILTER_TAG = "dr";

  @Inject
  public GobblinServiceJobScheduler(@Named(InjectionNames.SERVICE_NAME) String serviceName,
      Config config,
      Optional<HelixManager> helixManager, Optional<FlowCatalog> flowCatalog, Optional<TopologyCatalog> topologyCatalog,
      Orchestrator orchestrator, SchedulerService schedulerService, Optional<UserQuotaManager> quotaManager, Optional<Logger> log,
      @Named(InjectionNames.WARM_STANDBY_ENABLED) boolean warmStandbyEnabled) throws Exception {
    super(ConfigUtils.configToProperties(config), schedulerService);

    _log = log.isPresent() ? log.get() : LoggerFactory.getLogger(getClass());
    this.serviceName = serviceName;
    this.flowCatalog = flowCatalog;
    this.helixManager = helixManager;
    this.orchestrator = orchestrator;
    this.scheduledFlowSpecs = Maps.newHashMap();
    this.lastUpdatedTimeForFlowSpec = Maps.newHashMap();
    this.loadSpecsBatchSize = Integer.parseInt(ConfigUtils.configToProperties(config).getProperty(ConfigurationKeys.LOAD_SPEC_BATCH_SIZE, String.valueOf(ConfigurationKeys.DEFAULT_LOAD_SPEC_BATCH_SIZE)));
    this.isNominatedDRHandler = config.hasPath(GOBBLIN_SERVICE_SCHEDULER_DR_NOMINATED)
        && config.hasPath(GOBBLIN_SERVICE_SCHEDULER_DR_NOMINATED);
    this.warmStandbyEnabled = warmStandbyEnabled;
    this.quotaManager = quotaManager;
    // Check that these metrics do not exist before adding, mainly for testing purpose which creates multiple instances
    // of the scheduler. If one metric exists, then the others should as well.
    MetricFilter filter = MetricFilter.contains(RuntimeMetrics.GOBBLIN_JOB_SCHEDULER_AVERAGE_GET_SPEC_SPEED_WHILE_LOADING_ALL_SPECS_MILLIS);
    if (metricContext.getGauges(filter).isEmpty()) {
      metricContext.register(this.averageGetSpecTimeMillis);
      metricContext.register(this.batchSize);
      metricContext.register(timeToInitalizeSchedulerMillis);
    }
  }

  public GobblinServiceJobScheduler(String serviceName, Config config, FlowStatusGenerator flowStatusGenerator,
      Optional<HelixManager> helixManager,
      Optional<FlowCatalog> flowCatalog, Optional<TopologyCatalog> topologyCatalog, Optional<DagManager> dagManager, Optional<UserQuotaManager> quotaManager,
      SchedulerService schedulerService,  Optional<Logger> log, boolean warmStandbyEnabled) throws Exception {
    this(serviceName, config, helixManager, flowCatalog, topologyCatalog,
        new Orchestrator(config, flowStatusGenerator, topologyCatalog, dagManager, log), schedulerService, quotaManager, log, warmStandbyEnabled);
  }

  public synchronized void setActive(boolean isActive) {
    if (this.isActive == isActive) {
      // No-op if already in correct state
      return;
    }

    // Since we are going to change status to isActive=true, schedule all flows
    if (isActive) {
      // Need to set active=true first; otherwise in the onAddSpec(), node will forward specs to active node, which is itself.
      this.isActive = isActive;

      if (this.flowCatalog.isPresent()) {
        // Load spec asynchronously and make scheduler be aware of that.
        Thread scheduleSpec = new Thread(new Runnable() {
          @Override
          public void run() {
            // Ensure compiler is healthy before attempting to schedule flows
            try {
              GobblinServiceJobScheduler.this.orchestrator.getSpecCompiler().awaitHealthy();
            } catch (InterruptedException e) {
              throw new RuntimeException(e);
            }
            scheduleSpecsFromCatalog();
          }
        });
        scheduleSpec.start();
      }
    } else {
      // Since we are going to change status to isActive=false, unschedule all flows
      try {
        this.scheduledFlowSpecs.clear();
        unscheduleAllJobs();
      } catch (SchedulerException e) {
        _log.error(String.format("Not all jobs were unscheduled"), e);
        // We want to avoid duplicate flow execution, so fail loudly
        throw new RuntimeException(e);
      }
      // Need to set active=false at the end; otherwise in the onDeleteSpec(), node will forward specs to active node, which is itself.
      this.isActive = isActive;
    }
  }

  /** Helps modify spec before adding to scheduler for adhoc flows */
  private void addSpecHelperMethod(Spec spec) {
    // Disable FLOW_RUN_IMMEDIATELY on service startup or leadership change if the property is set to true
    if (spec instanceof FlowSpec && PropertiesUtils
        .getPropAsBoolean(((FlowSpec) spec).getConfigAsProperties(), ConfigurationKeys.FLOW_RUN_IMMEDIATELY,
            "false")) {
      Spec modifiedSpec = disableFlowRunImmediatelyOnStart((FlowSpec) spec);
      onAddSpec(modifiedSpec);
    } else {
      onAddSpec(spec);
    }
  }

  /**
   * Load all {@link FlowSpec}s from {@link FlowCatalog} as one of the initialization step,
   * and make schedulers be aware of that.
   *
   * If it is newly brought up as the DR handler, will load additional FlowSpecs and handle transition properly.
   */
  private void scheduleSpecsFromCatalog() {
    int numSpecs = this.flowCatalog.get().getSize();
    long startTime = System.currentTimeMillis();
    Iterator<URI> uriIterator;
    HashSet<URI> urisLeftToSchedule = new HashSet<>();
    try {
      uriIterator = this.flowCatalog.get().getSpecURIs();
      while (uriIterator.hasNext()) {
        urisLeftToSchedule.add(uriIterator.next());
      }
    } catch (IOException e) {
      throw new RuntimeException(e);
    }

    try {
      // If current instances nominated as DR handler, will take additional URIS from FlowCatalog.
      if (isNominatedDRHandler) {
        // Synchronously cleaning the execution state for DR-applicable FlowSpecs
        // before rescheduling the again in nominated DR-Hanlder.
        Iterator<URI> drUris = this.flowCatalog.get().getSpecURISWithTag(DR_FILTER_TAG);
        clearRunningFlowState(drUris);
      }
    } catch (IOException e) {
      throw new RuntimeException("Failed to get Spec URIs with tag to clear running flow state", e);
    }

    int startOffset = 0;
    long batchGetStartTime;
    long batchGetEndTime;

    while (startOffset < numSpecs) {
      batchGetStartTime  = System.currentTimeMillis();
      Collection<Spec> batchOfSpecs = this.flowCatalog.get().getSpecsPaginated(startOffset, this.loadSpecsBatchSize);
      Iterator<Spec> batchOfSpecsIterator = batchOfSpecs.iterator();
      batchGetEndTime = System.currentTimeMillis();

      while (batchOfSpecsIterator.hasNext()) {
        Spec spec = batchOfSpecsIterator.next();
        try {
          addSpecHelperMethod(spec);
          urisLeftToSchedule.remove(spec.getUri());
        } catch (Exception e) {
          // If there is an uncaught error thrown during compilation, log it and continue adding flows
          _log.error("Could not schedule spec {} from flowCatalog due to ", spec, e);
        }
      }
      startOffset += this.loadSpecsBatchSize;
      // This count is used to ensure the average spec get time is calculated accurately for the last batch which may be
      // smaller than the loadSpecsBatchSize
      averageGetSpecTimeValue = (batchGetEndTime - batchGetStartTime) / batchOfSpecs.size();
    }

    // Ensure we did not miss any specs due to ordering changing (deletions/insertions) while loading
    Iterator<URI> urisLeft = urisLeftToSchedule.iterator();
    while (urisLeft.hasNext()) {
        URI uri = urisLeft.next();
        try {
          Spec spec = this.flowCatalog.get().getSpecWrapper(uri);
          addSpecHelperMethod(spec);
        } catch (Exception e) {
          // If there is an uncaught error thrown during compilation, log it and continue adding flows
          _log.error("Could not schedule spec uri {} from flowCatalog due to ", uri, e);
        }

    }

    this.flowCatalog.get().getMetrics().updateGetSpecTime(startTime);
    this.timeToInitializeSchedulerValue = System.currentTimeMillis() - startTime;
  }

  /**
   * In DR-mode, the running {@link FlowSpec} will all be cancelled and rescheduled.
   * We will need to make sure that running {@link FlowSpec}s' state are cleared, and corresponding running jobs are
   * killed before rescheduling them.
   * @param drUris The uris that applicable for DR discovered from FlowCatalog.
   */
  private void clearRunningFlowState(Iterator<URI> drUris) {
    while (drUris.hasNext()) {
      // TODO: Instead of simply call onDeleteSpec, a callback when FlowSpec is deleted from FlowCatalog, should also kill Azkaban Flow from AzkabanSpecProducer.
      onDeleteSpec(drUris.next(), FlowSpec.Builder.DEFAULT_VERSION);
    }
  }

  @VisibleForTesting
  protected static Spec disableFlowRunImmediatelyOnStart(FlowSpec spec) {
    Properties properties = spec.getConfigAsProperties();
    properties.setProperty(ConfigurationKeys.FLOW_RUN_IMMEDIATELY, "false");
    Config config = ConfigFactory.parseProperties(properties);
    return new FlowSpec(spec.getUri(), spec.getVersion(), spec.getDescription(), config, properties,
        spec.getTemplateURIs(), spec.getChildSpecs());
  }

  @Override
  protected void startUp() throws Exception {
    super.startUp();
  }

  /**
   * Synchronize the job scheduling because the same flowSpec can be scheduled by different threads.
   */
  @Override
  public synchronized void scheduleJob(Properties jobProps, JobListener jobListener) throws JobException {
    Map<String, Object> additionalJobDataMap = Maps.newHashMap();
    additionalJobDataMap.put(ServiceConfigKeys.GOBBLIN_SERVICE_FLOWSPEC,
        this.scheduledFlowSpecs.get(jobProps.getProperty(ConfigurationKeys.JOB_NAME_KEY)));

    try {
      scheduleJob(jobProps, jobListener, additionalJobDataMap, GobblinServiceJob.class);
    } catch (Exception e) {
      throw new JobException("Failed to schedule job " + jobProps.getProperty(ConfigurationKeys.JOB_NAME_KEY), e);
    }
  }

  @Override
  public void runJob(Properties jobProps, JobListener jobListener) throws JobException {
    try {
      Spec flowSpec = this.scheduledFlowSpecs.get(jobProps.getProperty(ConfigurationKeys.JOB_NAME_KEY));
      this.orchestrator.orchestrate(flowSpec);
    } catch (Exception e) {
      throw new JobException("Failed to run Spec: " + jobProps.getProperty(ConfigurationKeys.JOB_NAME_KEY), e);
    }
  }

  /**
   *
   * @param addedSpec spec to be added
   * @return add spec response, which contains <code>null</code> if there is an error
   */
  @Override
  public AddSpecResponse onAddSpec(Spec addedSpec) {
    if (this.helixManager.isPresent() && !this.helixManager.get().isConnected()) {
      // Specs in store will be notified when Scheduler is added as listener to FlowCatalog, so ignore
      // .. Specs if in cluster mode and Helix is not yet initialized
      _log.info("System not yet initialized. Skipping Spec Addition: " + addedSpec);
      return null;
    }

    _log.info("New Flow Spec detected: " + addedSpec);

    if (!(addedSpec instanceof FlowSpec)) {
      return null;
    }

    FlowSpec flowSpec = (FlowSpec) addedSpec;
    URI flowSpecUri = flowSpec.getUri();
    Properties jobConfig = createJobConfig(flowSpec);
    boolean isExplain = flowSpec.isExplain();
    String response = null;

    // always try to compile the flow to verify if it is compilable
    Dag<JobExecutionPlan> dag = this.orchestrator.getSpecCompiler().compileFlow(flowSpec);
    // If dag is null then a compilation error has occurred
    if (dag != null && !dag.isEmpty()) {
      response = dag.toString();
    }

    boolean compileSuccess = FlowCatalog.isCompileSuccessful(response);

    if (isExplain || !compileSuccess || !this.isActive) {
      // todo: in case of a scheduled job, we should also check if the job schedule is a valid cron schedule
      //  so it can be scheduled
      _log.info("Ignoring the spec {}. isExplain: {}, compileSuccess: {}, master: {}",
          addedSpec, isExplain, compileSuccess, this.isActive);
      return new AddSpecResponse<>(response);
    }

    // Check quota limits against adhoc flows before saving the schedule
    // In warm standby mode, this quota check will happen on restli API layer when we accept the flow
<<<<<<< HEAD
    Boolean isRunImmediatelyOrAdhoc = !jobConfig.containsKey(ConfigurationKeys.JOB_SCHEDULE_KEY) || PropertiesUtils.getPropAsBoolean(jobConfig, ConfigurationKeys.FLOW_RUN_IMMEDIATELY, "false");
    if (!this.warmStandbyEnabled && isRunImmediatelyOrAdhoc) {
      // This block should be reachable only for the first execution for the adhoc flows (flows that either do not have a schedule or have runImmediately=true.
=======
    if (!this.warmStandbyEnabled && !jobConfig.containsKey(ConfigurationKeys.JOB_SCHEDULE_KEY)) {
      // This block should be reachable only for the execution for the adhoc flows
      // For flow that has scheduler but run-immediately set to be true, we won't check the quota as we will use a different execution id later
>>>>>>> f4f996f9
      if (quotaManager.isPresent()) {
        // QuotaManager has idempotent checks for a dagNode, so this check won't double add quotas for a flow in the DagManager
        try {
          quotaManager.get().checkQuota(dag.getStartNodes());
        } catch (IOException e) {
          throw new RuntimeException(e);
        }
      }
    }

    // Compare the modification timestamp of the spec being added if the scheduler is being initialized, ideally we
    // don't even want to do the same update twice as it will kill the existing flow and reschedule it unnecessarily
    Long modificationTime = Long.valueOf(flowSpec.getConfigAsProperties().getProperty(FlowSpec.MODIFICATION_TIME_KEY, "0"));
    String uriString = flowSpec.getUri().toString();
    // If the modification time is 0 (which means the original API was used to retrieve spec or warm standby mode is not
    // enabled), spec not in scheduler, or have a modification time associated with it assume it's the most recent
    if (modificationTime != 0L && this.scheduledFlowSpecs.containsKey(uriString)
        && this.lastUpdatedTimeForFlowSpec.containsKey(uriString)) {
      // For run-immediately flows with a schedule the modified_time would remain the same
      if (this.lastUpdatedTimeForFlowSpec.get(uriString) > modificationTime
          || (this.lastUpdatedTimeForFlowSpec.get(uriString).equals(modificationTime) && !isRunImmediatelyOrAdhoc)) {
        _log.warn("Ignoring the spec {} modified at time {} because we have a more updated version from time {}",
            addedSpec, modificationTime,this.lastUpdatedTimeForFlowSpec.get(uriString));
        return new AddSpecResponse(response);
      }
    }

    // todo : we should probably not schedule a flow if it is a runOnce flow
    this.scheduledFlowSpecs.put(flowSpecUri.toString(), addedSpec);
    this.lastUpdatedTimeForFlowSpec.put(flowSpecUri.toString(), modificationTime);

    if (jobConfig.containsKey(ConfigurationKeys.JOB_SCHEDULE_KEY)) {
      _log.info("{} Scheduling flow spec: {} ", this.serviceName, addedSpec);
      try {
        scheduleJob(jobConfig, null);
      } catch (JobException je) {
        _log.error("{} Failed to schedule or run FlowSpec {}", serviceName, addedSpec, je);
        this.scheduledFlowSpecs.remove(addedSpec.getUri().toString());
        return null;
      }
      if (PropertiesUtils.getPropAsBoolean(jobConfig, ConfigurationKeys.FLOW_RUN_IMMEDIATELY, "false")) {
        _log.info("RunImmediately requested, hence executing FlowSpec: " + addedSpec);
        this.jobExecutor.execute(new NonScheduledJobRunner(flowSpecUri, false, jobConfig, null));
      }
    } else {
      _log.info("No FlowSpec schedule found, so running FlowSpec: " + addedSpec);
      this.jobExecutor.execute(new NonScheduledJobRunner(flowSpecUri, true, jobConfig, null));
    }

    return new AddSpecResponse<>(response);
  }

  /**
   * Remove a flowSpec from schedule
   * Unlike onDeleteSpec, we want to avoid deleting the flowSpec on the executor
   * and we still want to unschedule if we cannot connect to zookeeper as the current node cannot be the master
   * @param specURI
   * @param specVersion
   */
  private void unscheduleSpec(URI specURI, String specVersion) throws JobException {
    if (this.scheduledFlowSpecs.containsKey(specURI.toString())) {
      _log.info("Unscheduling flowSpec " + specURI + "/" + specVersion);
      this.scheduledFlowSpecs.remove(specURI.toString());
      unscheduleJob(specURI.toString());
    } else {
      throw new JobException(String.format(
          "Spec with URI: %s was not found in cache. May be it was cleaned, if not please clean it manually",
          specURI));
    }
  }

  public void onDeleteSpec(URI deletedSpecURI, String deletedSpecVersion) {
    onDeleteSpec(deletedSpecURI, deletedSpecVersion, new Properties());
  }

  /** {@inheritDoc} */
  @Override
  public void onDeleteSpec(URI deletedSpecURI, String deletedSpecVersion, Properties headers) {
    if (this.helixManager.isPresent() && !this.helixManager.get().isConnected()) {
      // Specs in store will be notified when Scheduler is added as listener to FlowCatalog, so ignore
      // .. Specs if in cluster mode and Helix is not yet initialized
      _log.info("System not yet initialized. Skipping Spec Deletion: " + deletedSpecURI);
      return;
    }
    _log.info("Spec deletion detected: " + deletedSpecURI + "/" + deletedSpecVersion);

    if (!this.isActive) {
      _log.info("Skipping deletion of this spec {}/{} for non-leader host", deletedSpecURI, deletedSpecVersion);
      return;
    }

    try {
      Spec deletedSpec = this.scheduledFlowSpecs.get(deletedSpecURI.toString());
      unscheduleSpec(deletedSpecURI, deletedSpecVersion);
      this.orchestrator.remove(deletedSpec, headers);
    } catch (JobException | IOException e) {
      _log.warn(String.format("Spec with URI: %s was not unscheduled cleaning", deletedSpecURI), e);
    }
  }

  /** {@inheritDoc} */
  @Override
  public void onUpdateSpec(Spec updatedSpec) {
    if (this.helixManager.isPresent() && !this.helixManager.get().isConnected()) {
      // Specs in store will be notified when Scheduler is added as listener to FlowCatalog, so ignore
      // .. Specs if in cluster mode and Helix is not yet initialized
      _log.info("System not yet initialized. Skipping Spec Update: " + updatedSpec);
      return;
    }

    _log.info("Spec changed: " + updatedSpec);

    if (!(updatedSpec instanceof FlowSpec)) {
      return;
    }

    try {
      onAddSpec(updatedSpec);
    } catch (Exception e) {
      _log.error("Failed to update Spec: " + updatedSpec, e);
    }
  }

  private Properties createJobConfig(FlowSpec flowSpec) {
    Properties jobConfig = new Properties();
    Properties flowSpecProperties = flowSpec.getConfigAsProperties();

    jobConfig.putAll(this.properties);
    jobConfig.setProperty(ConfigurationKeys.JOB_NAME_KEY, flowSpec.getUri().toString());
    jobConfig.setProperty(ConfigurationKeys.JOB_GROUP_KEY,
        flowSpec.getConfig().getValue(ConfigurationKeys.FLOW_GROUP_KEY).toString());
    jobConfig.setProperty(ConfigurationKeys.FLOW_RUN_IMMEDIATELY,
        ConfigUtils.getString((flowSpec).getConfig(), ConfigurationKeys.FLOW_RUN_IMMEDIATELY, "false"));

    // todo : we should check if the job schedule is a valid cron schedule
    if (flowSpecProperties.containsKey(ConfigurationKeys.JOB_SCHEDULE_KEY) && StringUtils.isNotBlank(
        flowSpecProperties.getProperty(ConfigurationKeys.JOB_SCHEDULE_KEY))) {
      jobConfig.setProperty(ConfigurationKeys.JOB_SCHEDULE_KEY,
          flowSpecProperties.getProperty(ConfigurationKeys.JOB_SCHEDULE_KEY));
    }

    return jobConfig;
  }

  /**
   * A Gobblin job to be scheduled.
   */
  @DisallowConcurrentExecution
  @Slf4j
  public static class GobblinServiceJob extends BaseGobblinJob implements InterruptableJob {
    private static final Logger _log = LoggerFactory.getLogger(GobblinServiceJob.class);

    @Override
    public void executeImpl(JobExecutionContext context) throws JobExecutionException {
      _log.info("Starting FlowSpec " + context.getJobDetail().getKey());

      JobDataMap dataMap = context.getJobDetail().getJobDataMap();
      JobScheduler jobScheduler = (JobScheduler) dataMap.get(JOB_SCHEDULER_KEY);
      Properties jobProps = (Properties) dataMap.get(PROPERTIES_KEY);
      JobListener jobListener = (JobListener) dataMap.get(JOB_LISTENER_KEY);

      try {
        jobScheduler.runJob(jobProps, jobListener);
      } catch (Throwable t) {
        throw new JobExecutionException(t);
      } finally {
        scheduledFlows.mark();
      }
    }

    @Override
    public void interrupt() throws UnableToInterruptJobException {
      log.info("Job was interrupted");
    }
  }

  /**
   * This class is responsible for running non-scheduled jobs.
   */
  class NonScheduledJobRunner implements Runnable {
    private final URI specUri;
    private final Properties jobConfig;
    private final JobListener jobListener;
    private final boolean removeSpec;

    public NonScheduledJobRunner(URI uri, boolean removeSpec, Properties jobConfig, JobListener jobListener) {
      this.specUri = uri;
      this.jobConfig = jobConfig;
      this.jobListener = jobListener;
      this.removeSpec = removeSpec;
    }

    @Override
    public void run() {
      try {
        GobblinServiceJobScheduler.this.runJob(this.jobConfig, this.jobListener);
        if (flowCatalog.isPresent() && removeSpec) {
          Object syncObject = GobblinServiceJobScheduler.this.flowCatalog.get().getSyncObject(specUri.toString());
          if (syncObject != null) {
            // if the sync object does not exist, this job must be set to run due to job submission at service restart
            synchronized (syncObject) {
              while (!GobblinServiceJobScheduler.this.flowCatalog.get().exists(specUri)) {
                syncObject.wait();
              }
            }
          }
          GobblinServiceJobScheduler.this.flowCatalog.get().remove(specUri, new Properties(), false);
          GobblinServiceJobScheduler.this.scheduledFlowSpecs.remove(specUri.toString());
        }
      } catch (JobException je) {
        _log.error("Failed to run job " + this.jobConfig.getProperty(ConfigurationKeys.JOB_NAME_KEY), je);
      } catch (InterruptedException e) {
      _log.error("Failed to delete the spec " + specUri, e);
      } finally {
        nonScheduledFlows.mark();
      }
    }
  }
}<|MERGE_RESOLUTION|>--- conflicted
+++ resolved
@@ -403,15 +403,9 @@
 
     // Check quota limits against adhoc flows before saving the schedule
     // In warm standby mode, this quota check will happen on restli API layer when we accept the flow
-<<<<<<< HEAD
-    Boolean isRunImmediatelyOrAdhoc = !jobConfig.containsKey(ConfigurationKeys.JOB_SCHEDULE_KEY) || PropertiesUtils.getPropAsBoolean(jobConfig, ConfigurationKeys.FLOW_RUN_IMMEDIATELY, "false");
-    if (!this.warmStandbyEnabled && isRunImmediatelyOrAdhoc) {
-      // This block should be reachable only for the first execution for the adhoc flows (flows that either do not have a schedule or have runImmediately=true.
-=======
     if (!this.warmStandbyEnabled && !jobConfig.containsKey(ConfigurationKeys.JOB_SCHEDULE_KEY)) {
       // This block should be reachable only for the execution for the adhoc flows
       // For flow that has scheduler but run-immediately set to be true, we won't check the quota as we will use a different execution id later
->>>>>>> f4f996f9
       if (quotaManager.isPresent()) {
         // QuotaManager has idempotent checks for a dagNode, so this check won't double add quotas for a flow in the DagManager
         try {
@@ -426,13 +420,14 @@
     // don't even want to do the same update twice as it will kill the existing flow and reschedule it unnecessarily
     Long modificationTime = Long.valueOf(flowSpec.getConfigAsProperties().getProperty(FlowSpec.MODIFICATION_TIME_KEY, "0"));
     String uriString = flowSpec.getUri().toString();
+    Boolean isRunImmediately = PropertiesUtils.getPropAsBoolean(jobConfig, ConfigurationKeys.FLOW_RUN_IMMEDIATELY, "false");
     // If the modification time is 0 (which means the original API was used to retrieve spec or warm standby mode is not
     // enabled), spec not in scheduler, or have a modification time associated with it assume it's the most recent
     if (modificationTime != 0L && this.scheduledFlowSpecs.containsKey(uriString)
         && this.lastUpdatedTimeForFlowSpec.containsKey(uriString)) {
       // For run-immediately flows with a schedule the modified_time would remain the same
       if (this.lastUpdatedTimeForFlowSpec.get(uriString) > modificationTime
-          || (this.lastUpdatedTimeForFlowSpec.get(uriString).equals(modificationTime) && !isRunImmediatelyOrAdhoc)) {
+          || (this.lastUpdatedTimeForFlowSpec.get(uriString).equals(modificationTime) && !isRunImmediately)) {
         _log.warn("Ignoring the spec {} modified at time {} because we have a more updated version from time {}",
             addedSpec, modificationTime,this.lastUpdatedTimeForFlowSpec.get(uriString));
         return new AddSpecResponse(response);
