--- conflicted
+++ resolved
@@ -54,12 +54,8 @@
   private DagManagementTaskStreamImpl dagManagementTaskStream;
   private DagTaskStream dagTaskStream;
   private DagProcFactory dagProcFactory;
-<<<<<<< HEAD
   // Field is static because it's used to instantiate every MockedDagTask
-  private static MostlyMySqlDagManagementStateStore dagManagementStateStore;
-=======
   private static MySqlDagManagementStateStore dagManagementStateStore;
->>>>>>> 6aa65309
   private ITestMetastoreDatabase testMetastoreDatabase;
   static LeaseAttemptStatus.LeaseObtainedStatus leaseObtainedStatus;
 
