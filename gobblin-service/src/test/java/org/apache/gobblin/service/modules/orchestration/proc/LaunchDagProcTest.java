--- conflicted
+++ resolved
@@ -76,7 +76,6 @@
   @BeforeClass
   public void setUp() throws Exception {
     this.testMetastoreDatabase = TestMetastoreDatabaseFactory.get();
-<<<<<<< HEAD
   }
 
   /**
@@ -84,10 +83,7 @@
    */
   @BeforeMethod
   public void resetDMSS() throws Exception {
-    this.dagManagementStateStore = spy(MostlyMySqlDagManagementStateStoreTest.getDummyDMSS(this.testMetastoreDatabase));
-=======
     this.dagManagementStateStore = spy(MySqlDagManagementStateStoreTest.getDummyDMSS(this.testMetastoreDatabase));
->>>>>>> 6aa65309
     mockDMSSCommonBehavior(this.dagManagementStateStore);
   }
 
