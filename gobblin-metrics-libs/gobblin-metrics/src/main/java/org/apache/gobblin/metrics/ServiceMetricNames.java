--- conflicted
+++ resolved
@@ -17,14 +17,10 @@
 package org.apache.gobblin.metrics;
 
 public class ServiceMetricNames {
-<<<<<<< HEAD
-  public static final String GOBBLIN_SERVICE_PREFIX = "GobblinService";
-=======
   // These prefixes can be used to distinguish metrics reported by GobblinService from other metrics reported by Gobblin
   // This can be used in conjunction with MetricNameRegexFilter to filter out metrics in any MetricReporter
   public static final String GOBBLIN_SERVICE_PREFIX = "GobblinService";
   public static final String GOBBLIN_JOB_METRICS_PREFIX = "JobMetrics";
->>>>>>> a52e1a8f
 
   // Flow Compilation Meters and Timer
   public static final String FLOW_COMPILATION_SUCCESSFUL_METER = GOBBLIN_SERVICE_PREFIX + "flowCompilation.successful";
