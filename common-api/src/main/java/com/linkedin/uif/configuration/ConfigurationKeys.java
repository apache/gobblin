--- conflicted
+++ resolved
@@ -249,21 +249,17 @@
     public static final String SOURCE_CONN_USE_PROXY_URL = "source.conn.use.proxy.url";
     public static final String SOURCE_CONN_USE_PROXY_PORT = "source.conn.use.proxy.port";
     
-<<<<<<< HEAD
-    public static final String DEFAULT_WATERMARK_TYPE = "timestamp";
-    public static final String DEFAULT_LOW_WATERMARK_BACKUP_SECONDS = "1000";
-=======
-    
     /**
      * Source default configurations
      */
->>>>>>> 3d7c27de
     public static final long DEFAULT_WATERMARK_VALUE = -1;
     public static final int DEFAULT_MAX_NUMBER_OF_PARTITIONS = 20;
     public static final int DEFAULT_SOURCE_FETCH_SIZE = 1000;
     public static final int DEFAULT_SALESFORCE_MAX_CHARS_IN_FILE = 200000000;
     public static final int DEFAULT_SALESFORCE_MAX_ROWS_IN_FILE = 1000000;
-
+    public static final String DEFAULT_WATERMARK_TYPE = "timestamp";
+    public static final String DEFAULT_LOW_WATERMARK_BACKUP_SECONDS = "1000";
+    
     /**
      * Configuration properties used by the Hadoop MR job launcher.
      */
